--- conflicted
+++ resolved
@@ -15,10 +15,7 @@
     IMG_EXTENSIONS,
 )
 
-<<<<<<< HEAD
 from PIL import Image
-=======
->>>>>>> b2b407ef
 from typing import Any, Callable, Dict, List, Optional, Type, Union
 
 DatasetBuilder = Callable[..., Union[Dataset, IterableDataset]]
