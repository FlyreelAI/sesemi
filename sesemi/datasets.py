--- conflicted
+++ resolved
@@ -5,20 +5,14 @@
 import os
 
 from torch.utils.data import ConcatDataset, Dataset, IterableDataset
-<<<<<<< HEAD
-from torchvision.datasets import ImageFolder
+from torchvision.datasets import ImageFolder, CIFAR10, CIFAR100, STL10
 from torchvision.datasets.folder import (
     default_loader,
     has_file_allowed_extension,
     IMG_EXTENSIONS,
 )
 
-from typing import Any, Callable, Dict, List, Optional, Union
-=======
-from torchvision.datasets import ImageFolder, CIFAR10, CIFAR100, STL10
-
-from typing import Callable, Dict, List, Optional, Type, Union
->>>>>>> 0d84f48d
+from typing import Any, Callable, Dict, List, Optional, Type, Union
 
 DatasetBuilder = Callable[..., Union[Dataset, IterableDataset]]
 ImageTransform = Callable
@@ -119,10 +113,6 @@
         return ConcatDataset(dsts)
 
 
-<<<<<<< HEAD
-@register_dataset
-def image_file(
-=======
 def _cifar(
     dataset_cls: Union[Type[CIFAR10], Type[CIFAR100]],
     root: str,
@@ -180,19 +170,11 @@
 
 @register_dataset
 def cifar10(
->>>>>>> 0d84f48d
-    root: str,
-    subset: Optional[Union[str, List[str]]] = None,
-    image_transform: Optional[ImageTransform] = None,
-    **kwargs,
-) -> Dataset:
-<<<<<<< HEAD
-    """An image folder dataset builder.
-
-    Args:
-        root: The path to the image folder dataset.
-        subset: The subset(s) to use.
-=======
+    root: str,
+    subset: Optional[Union[str, List[str]]] = None,
+    image_transform: Optional[ImageTransform] = None,
+    **kwargs,
+) -> Dataset:
     """A CIFAR-10 dataset builder.
 
     Args:
@@ -243,28 +225,12 @@
         root: The path to the image folder dataset.
         subset: The subset(s) to use. Subets include
             (train, test, unlabeled, train+unlabeled).
->>>>>>> 0d84f48d
         image_transform: The image transformations to apply.
 
     Returns:
         An `ImageFolder` dataset.
     """
     if isinstance(subset, str):
-<<<<<<< HEAD
-        return ImageFile(os.path.join(root, subset), transform=image_transform)
-    else:
-        if subset is None:
-            subsets = [
-                x
-                for x in os.listdir(root)
-                if not x.startswith(".") and os.path.isdir(os.path.join(root, x))
-            ]
-        else:
-            subsets = subset
-
-        dsts = [
-            ImageFile(os.path.join(root, s), transform=image_transform) for s in subsets
-=======
         assert subset in {
             "train",
             "test",
@@ -301,7 +267,42 @@
                 **kwargs,
             )
             for s in subsets
->>>>>>> 0d84f48d
+        ]
+
+        return ConcatDataset(dsts)
+
+
+@register_dataset
+def image_file(
+    root: str,
+    subset: Optional[Union[str, List[str]]] = None,
+    image_transform: Optional[ImageTransform] = None,
+    **kwargs,
+) -> Dataset:
+    """An image folder dataset builder.
+
+    Args:
+        root: The path to the image folder dataset.
+        subset: The subset(s) to use.
+        image_transform: The image transformations to apply.
+
+    Returns:
+        An `ImageFolder` dataset.
+    """
+    if isinstance(subset, str):
+        return ImageFile(os.path.join(root, subset), transform=image_transform)
+    else:
+        if subset is None:
+            subsets = [
+                x
+                for x in os.listdir(root)
+                if not x.startswith(".") and os.path.isdir(os.path.join(root, x))
+            ]
+        else:
+            subsets = subset
+
+        dsts = [
+            ImageFile(os.path.join(root, s), transform=image_transform) for s in subsets
         ]
 
         return ConcatDataset(dsts)
