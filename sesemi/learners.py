#
# Copyright 2021, Flyreel. All Rights Reserved.
# =============================================#
"""SESEMI learners."""
from functools import cached_property
from typing import Any, Dict, List, NamedTuple, Optional, Tuple, Union

from torch import Tensor
import torch
import torch.nn as nn
import torch.nn.functional as F

import logging
import numpy as np
import os.path as osp
import numpy as np
import pytorch_lightning as pl

from pytorch_lightning.trainer.states import RunningStage
from pytorch_lightning.core.optimizer import LightningOptimizer

from hydra.utils import instantiate
from torchmetrics.classification.accuracy import Accuracy
from torchmetrics import MeanMetric

from natsort import natsorted
from tqdm import tqdm

from .config.structs import ClassifierHParams, SESEMIBaseConfig
from .models.backbones.base import Backbone
<<<<<<< HEAD
from .models.heads import LinearHead
=======
from .models.heads.base import LinearHead
>>>>>>> 17119b70
from .utils import reduce_tensor, ema_update, copy_and_detach
from .schedulers.weight import WeightScheduler
from .logger import LoggerWrapper

logger = logging.getLogger(__name__)


class ClassifierValidationOutputs(NamedTuple):
    """The classifier's validation outputs."""

    features: torch.Tensor
    logits: Optional[torch.Tensor] = None
    probabilities: Optional[torch.Tensor] = None
    loss: Optional[torch.Tensor] = None


class Classifier(pl.LightningModule):
    """The SESEMI classifier."""

    hparams: SESEMIBaseConfig  # type: ignore

    def __init__(self, hparams: ClassifierHParams, sesemi_config: SESEMIBaseConfig):
        """Initializes the module.

        Args:
            hparams: The classifier's hyperparameters.
            sesemi_config: The full training configuration including the classifier's
                hyperparameters.
        """
        super().__init__()
        self.save_hyperparameters(sesemi_config)

        assert (
            hparams == sesemi_config.learner.hparams
        ), "expected matching hyperparameters"

        # Instantiate shared nn.Modules
        self.shared_backbones = nn.ModuleDict()
        self.shared_backbones["supervised_backbone"] = instantiate(
            hparams.model.backbone
        )

        self.shared_heads = nn.ModuleDict()
        self.shared_heads["supervised_head"] = instantiate(
            hparams.model.head,
            in_features=self.backbone.out_features,
            out_features=hparams.num_classes,
        )

        # Instantiate the supervised loss, and its scheduler and reduction options.
        if hparams.model.loss is not None:
            self.loss = instantiate(hparams.model.loss.callable, reduction="none")
            if hparams.model.loss.scheduler is not None:
                self.loss_scheduler: Optional[WeightScheduler] = instantiate(
                    hparams.model.loss.scheduler
                )
            else:
                self.loss_scheduler = None
            self.loss_reduction_method = hparams.model.loss.reduction
        else:
            self.loss = None
            self.loss_reduction_method = None

        self.ema = hparams.model.ema

        self.register_buffer(
            "best_validation_top1_accuracy",
            torch.tensor(0.0, dtype=torch.float32, device=self.device),
        )
        self.register_buffer(
            "best_ema_validation_top1_accuracy",
            torch.tensor(0.0, dtype=torch.float32, device=self.device),
        )

        # Instantiate the regularization loss heads,
        # and their optional scheduler and reduction methods.
        self.regularization_loss_heads = nn.ModuleDict()
        self.regularization_loss_schedulers = {}
        self.regularization_loss_reduction_methods = {}

        regularization_loss_head_configs = hparams.model.regularization_loss_heads or {}
        for name, loss_head_config in regularization_loss_head_configs.items():
            self.regularization_loss_heads[name] = instantiate(loss_head_config.head)
            if loss_head_config.scheduler is not None:
                self.regularization_loss_schedulers[name] = instantiate(
                    loss_head_config.scheduler
                )
            else:
                self.regularization_loss_schedulers[name] = None
            self.regularization_loss_reduction_methods[name] = (
                loss_head_config.reduction or "mean"
            )
        self.num_regularization_losses = len(self.regularization_loss_heads)

        if self.ema is not None:
            assert (
                0.0 <= self.ema.decay <= 1.0
            ), "EMA decay value should be between [0, 1]. Default 0.999."
            self.shared_backbones["supervised_backbone_ema"] = copy_and_detach(
                self.backbone
            )
            self.shared_heads["supervised_head_ema"] = copy_and_detach(self.head)

        # Build the regularization loss heads in natsorted order.
        natsorted_loss_head_names = natsorted(
            list(regularization_loss_head_configs.keys())
        )
        for name in natsorted_loss_head_names:
            head = self.regularization_loss_heads[name]
            head.build(self.shared_backbones, self.shared_heads)

        # Initialize training and validation metrics.
        self.training_accuracy = Accuracy(top_k=1, dist_sync_on_step=True)
        self.validation_top1_accuracy = Accuracy(top_k=1)
        self.validation_average_loss = MeanMetric()
        self.ema_validation_top1_accuracy = Accuracy(top_k=1)
        self.ema_validation_average_loss = MeanMetric()

    @property
    def classifier_hparams(self) -> ClassifierHParams:
        """The classifier's hyperparameters."""
        return self.hparams.learner.hparams

    @cached_property
    def logger_wrapper(self) -> LoggerWrapper:
        """The logger wrapper."""
        return LoggerWrapper(self.logger, self.classifier_hparams.logger)

    @property
    def backbone(self) -> Backbone:
        """The supervised backbone."""
        return self.shared_backbones["supervised_backbone"]

    @property
    def backbone_ema(self) -> Backbone:
        """The supervised backbone with EMA weights."""
        return self.shared_backbones["supervised_backbone_ema"]

    @property
    def head(self) -> LinearHead:
        """The supervised head."""
        return self.shared_heads["supervised_head"]

    @property
    def head_ema(self) -> LinearHead:
        """The supervised head with EMA weights."""
        return self.shared_heads["supervised_head_ema"]

    @property
    def has_ema(self) -> bool:
        """Whether the model has  EMA weights."""
        return self.ema is not None

    def forward(self, x: Tensor) -> Tensor:
        features = self.backbone(x)
        logits = self.head(features)
        return logits

    def forward_ema(self, x: Tensor) -> Tensor:
        features = self.backbone_ema(x)
        logits = self.head_ema(features)
        return logits

    def configure_optimizers(
        self,
    ) -> Union[Tuple[torch.optim.Optimizer, Dict[str, Any]], torch.optim.Optimizer]:
        optimizer = instantiate(
            self.classifier_hparams.optimizer, params=self.parameters()
        )

        if self.classifier_hparams.lr_scheduler is not None:
            lr_dict = dict(self.classifier_hparams.lr_scheduler)
            lr_dict["scheduler"] = instantiate(
                lr_dict["scheduler"], optimizer=optimizer
            )
            return [optimizer], [lr_dict]

        return optimizer

    def on_before_optimizer_step(
        self, optimizer: LightningOptimizer, optimizer_idx: int
    ):
        if self.classifier_hparams.logger.log_gradients:
            for name, value in self.named_parameters():
                if value.grad is not None:
                    self.logger_wrapper.log_histogram(
                        f"optim/{name}", value.grad, step=self.global_step
                    )

    def training_step(self, batch: Dict[str, Any], batch_index: int):
        shared_features = {}
        step_outputs = {}
        if self.head is not None:
            if "supervised" in batch:
                inputs_t, targets_t = batch["supervised"][:2]

                self.logger_wrapper.log_images(
                    "supervised/images", inputs_t, step=self.global_step
                )

                features_t = self.backbone(inputs_t)
                shared_features["supervised_backbone"] = features_t

                outputs_t = self.head(features_t)
                shared_features["supervised_head"] = outputs_t
                shared_features["supervised_probabilities"] = F.softmax(
                    outputs_t, dim=-1
                )

                if self.ema is not None:
                    features_ema = self.backbone_ema(inputs_t)
                    shared_features["supervised_backbone_ema"] = features_ema

                    outputs_ema = self.head(features_t)
                    shared_features["supervised_head_ema"] = outputs_ema
                    shared_features["supervised_probabilities_ema"] = F.softmax(
                        outputs_ema, dim=-1
                    )

                    step_outputs["probabilities_ema"] = shared_features[
                        "supervised_probabilities_ema"
                    ]

                step_outputs["probabilities"] = shared_features[
                    "supervised_probabilities"
                ]

                step_outputs["targets"] = targets_t

        loss = None
        if self.head is not None and self.loss is not None and "supervised" in batch:
            loss = self.loss(shared_features["supervised_head"], targets_t)

        regularization_losses = {
            name: head(
                data=batch,
                backbones=self.shared_backbones,
                heads=self.shared_heads,
                features=shared_features,
                step=self.global_step,
                logger_wrapper=self.logger_wrapper,
            )
            for name, head in self.regularization_loss_heads.items()
        }

        step_outputs["regularization_losses"] = regularization_losses

        if loss is not None:
            step_outputs["loss"] = loss

        return step_outputs

    def _compute_weighted_training_loss(
        self,
        loss: Tensor,
        reduction: Optional[str],
        scheduler: Optional[WeightScheduler],
        scale_factor: float,
        log_prefix: Optional[str] = None,
    ) -> Tuple[Tensor, Tensor, float]:
        reduced_loss = reduce_tensor(loss, reduction)

        if scheduler is not None:
            scheduler_weight = scheduler(self.global_step)
        else:
            scheduler_weight = 1.0

        loss_weight = scale_factor * scheduler_weight
        weighted_loss = loss_weight * reduced_loss

        if log_prefix is not None:
            self.log(osp.join(log_prefix, "loss"), reduced_loss, on_step=True)
            self.log(osp.join(log_prefix, "loss_weight"), loss_weight, on_step=True)
            self.log(osp.join(log_prefix, "weighted_loss"), weighted_loss, on_step=True)

        return reduced_loss, weighted_loss, loss_weight

    def _log_learning_rates(self):
        optim = self.optimizers()
        param_group0_lr = optim.optimizer.param_groups[0]["lr"]
        for i, param_group in enumerate(optim.optimizer.param_groups):
            self.log(f"optim/lr/param_group/{i}", param_group["lr"], on_step=True)

        self.log(
            "lr",
            param_group0_lr,
            on_step=True,
            on_epoch=False,
            prog_bar=True,
            logger=False,
        )

    def _log_gradients(self):
        optim = self.optimizers()
        param_group0_lr = optim.optimizer.param_groups[0]["lr"]
        for i, param_group in enumerate(optim.optimizer.param_groups):
            self.log(f"optim/lr/param_group/{i}", param_group["lr"], on_step=True)

        self.log(
            "lr",
            param_group0_lr,
            on_step=True,
            on_epoch=False,
            prog_bar=True,
            logger=False,
        )

    def training_step_end(self, outputs: Dict[str, Tensor]) -> Tensor:
        losses = []
        if "loss" in outputs:
            _, weighted_loss, _ = self._compute_weighted_training_loss(
                loss=outputs["loss"],
                reduction=self.loss_reduction_method,
                scheduler=self.loss_scheduler,
                scale_factor=self.classifier_hparams.model.loss.scale_factor,
                log_prefix="train/supervised",
            )
            losses.append(weighted_loss)

        weighted_regularization_losses = []
        for name, regularization_loss in outputs["regularization_losses"].items():
            _, weighted_regularization_loss, _ = self._compute_weighted_training_loss(
                loss=regularization_loss,
                reduction=self.regularization_loss_reduction_methods[name],
                scheduler=self.regularization_loss_schedulers[name],
                scale_factor=self.classifier_hparams.model.regularization_loss_heads[
                    name
                ].scale_factor,
                log_prefix=f"train/regularization/{name}",
            )

            weighted_regularization_losses.append(weighted_regularization_loss)

        losses.extend(weighted_regularization_losses)
        loss = torch.sum(torch.stack(losses))

        if "probabilities" in outputs and "targets" in outputs:
            self.training_accuracy.update(outputs["probabilities"], outputs["targets"])

        self.log("train/loss", loss)

        self._log_learning_rates()

        if self.ema is not None:
            ema_update(
                self.backbone_ema,
                self.backbone,
                self.ema.decay,
                method=self.ema.method,
                copy_non_floating_point=self.ema.copy_non_floating_point,
            )
            if self.head_ema is not None:
                ema_update(
                    self.head_ema,
                    self.head,
                    self.ema.decay,
                    method=self.ema.method,
                    copy_non_floating_point=self.ema.copy_non_floating_point,
                )

        return loss

    def training_epoch_end(self, outputs: List[Tensor]) -> None:
        if self.training_accuracy.mode is not None:
            self.log(
                "train/top1",
                self.training_accuracy.compute(),
                on_step=False,
                on_epoch=True,
                prog_bar=True,
                logger=True,
            )

            self.training_accuracy.reset()

    def compute_validation_outputs(
        self, inputs, targets, backbone, head
    ) -> Optional[ClassifierValidationOutputs]:
        features = backbone(inputs)
        if head is not None:
            logits = head(features)
            probabilities = torch.softmax(logits, dim=-1)
            loss = F.cross_entropy(logits, targets, reduction="none")
            return ClassifierValidationOutputs(
                features=features,
                logits=logits,
                probabilities=probabilities,
                loss=loss,
            )
        else:
            return ClassifierValidationOutputs(
                features=features,
            )

    def validation_step(self, batch, batch_index):
        inputs_t, targets_t = batch

        regular_outputs = self.compute_validation_outputs(
            inputs_t, targets_t, self.backbone, self.head
        )

        ema_outputs = (
            self.compute_validation_outputs(
                inputs_t, targets_t, self.backbone_ema, self.head_ema
            )
            if self.ema is not None
            else None
        )

        return targets_t, regular_outputs, ema_outputs

    def validation_step_end(
        self,
        outputs: Tuple[
            torch.Tensor,
<<<<<<< HEAD
            Optional[ClassifierValidationOutputs],
=======
            ClassifierValidationOutputs,
>>>>>>> 17119b70
            Optional[ClassifierValidationOutputs],
        ],
    ) -> Tuple[np.ndarray, Optional[np.ndarray], np.ndarray]:
        targets, regular_outputs, ema_outputs = outputs

        if regular_outputs.probabilities is not None:
            self.validation_top1_accuracy.update(regular_outputs.probabilities, targets)
        if regular_outputs.loss is not None:
            self.validation_average_loss.update(regular_outputs.loss)

        ema_features_np: Optional[np.ndarray] = None
        if ema_outputs is not None:
            if ema_outputs.probabilities is not None:
                self.ema_validation_top1_accuracy.update(
                    ema_outputs.probabilities, targets
                )
            if ema_outputs.loss is not None:
                self.ema_validation_average_loss.update(ema_outputs.loss)
            ema_features_np = ema_outputs.features.cpu().numpy()

        return (
            regular_outputs.features.cpu().numpy(),
            ema_features_np,
            targets.cpu().numpy(),
        )

    def log_validation_metrics(
        self,
        top1: Optional[float],
        best_top1: Optional[float],
        loss: Optional[float],
        prefix: str = "val",
    ):
        if top1 is not None:
            self.log(
                f"{prefix}/top1",
                top1,
                on_step=False,
                on_epoch=True,
                prog_bar=True,
                logger=True,
            )

            self.log(
                f"{prefix}/top1/best",
                best_top1,
                on_step=False,
                on_epoch=True,
                prog_bar=True,
                logger=True,
            )

        if loss is not None:
            self.log(
                f"{prefix}/loss",
                loss,
                on_step=False,
                on_epoch=True,
                prog_bar=True,
                logger=True,
            )

    def _compute_knn_evaluation_features(
        self,
    ) -> Optional[Tuple[np.ndarray, np.ndarray]]:
        knn_evaluation_dataloader = self.trainer.datamodule.extra_dataloader(
            "knn_evaluation"
        )
        if knn_evaluation_dataloader is None:
            return None

        train_features_l = []
        train_targets_l = []

        for image, targets in tqdm(
            knn_evaluation_dataloader, desc="kNN Evaluation", leave=False
        ):
            feats = self.backbone(image.to(self.device))
            train_features_l.append(feats.cpu().numpy())
            train_targets_l.append(targets.cpu().numpy())

        train_features = np.concatenate(train_features_l, axis=0)
        train_targets = np.concatenate(train_targets_l, axis=0)

        return train_features, train_targets

    def _compute_knn_evaluation_score(
        self,
        train_features: np.ndarray,
        train_targets: np.ndarray,
        val_features: np.ndarray,
        val_targets: np.ndarray,
    ) -> float:
        """
        Adapted from `knn_predict` in the following notebook:
        https://colab.research.google.com/github/facebookresearch/moco/blob/colab-notebook/colab/moco_cifar10_demo.ipynb#scrollTo=RI1Y8bSImD7N
        """
        val_features_tensor = torch.from_numpy(val_features).to(torch.float32)
        train_features_tensor = torch.from_numpy(train_features).to(torch.float32)

        train_targets_tensor = torch.from_numpy(train_targets).to(torch.float32)

        # compute cos similarity between each feature vector and feature bank ---> [B, N]
        normalized_val_features = F.normalize(val_features_tensor, dim=-1)
        normalized_train_features_transpose = F.normalize(
            train_features_tensor, dim=-1
        ).T

        sim_matrix = torch.mm(
            normalized_val_features,
            normalized_train_features_transpose,
        )

        # [B, K]
        sim_weight, sim_indices = sim_matrix.topk(k=200, dim=-1)

        # [B, K]
        sim_labels = torch.gather(
            train_targets_tensor.expand(val_features_tensor.size(0), -1),
            dim=-1,
            index=sim_indices,
        )
        sim_weight = (sim_weight / 0.07).exp()

        # counts for each class
        one_hot_label = torch.zeros(
            val_features_tensor.size(0) * 200,
            self.hparams.num_classes,
            device=sim_labels.device,
        )
        # [B*K, C]
        one_hot_label = one_hot_label.scatter(
            dim=-1, index=sim_labels.view(-1, 1), value=1.0
        )
        # weighted score ---> [B, C]
        pred_scores = torch.sum(
            one_hot_label.view(
                val_features_tensor.size(0), -1, self.hparams.num_classes
            )
            * sim_weight.unsqueeze(dim=-1),
            dim=1,
        )

        pred_labels = pred_scores.argmax(dim=-1)
        pred_labels_np = pred_labels.cpu().numpy()
        knn_evaluation_score = (pred_labels_np == val_targets).sum() / max(
            pred_labels_np.shape[0], 1
        )

        return knn_evaluation_score

    def validation_epoch_end(
        self,
        outputs: List[Tuple[np.ndarray, Optional[np.ndarray], np.ndarray]],
    ):
        if self.trainer.state.stage != RunningStage.SANITY_CHECKING:
            val_features = np.concatenate([x[0] for x in outputs], axis=0)
            val_targets = np.concatenate([x[2] for x in outputs], axis=0)

            ema_val_features: Optional[np.ndarray] = None
            if outputs[0][1] is not None:
                ema_val_features = np.concatenate([x[1] for x in outputs], axis=0)

            hp_metric: Optional[float] = None
            if self.validation_top1_accuracy.mode is not None:
                top1 = self.validation_top1_accuracy.compute()
                self.validation_top1_accuracy.reset()

                if top1 > self.best_validation_top1_accuracy:
                    self.best_validation_top1_accuracy = torch.tensor(
                        float(top1),
                        dtype=self.best_validation_top1_accuracy.dtype,
                        device=self.best_validation_top1_accuracy.device,
                    )

                self.log_validation_metrics(
                    top1, self.best_validation_top1_accuracy, None, prefix="val"
                )

                ema_top1: Optional[float] = None
                if self.ema_validation_top1_accuracy.mode is not None:
                    ema_top1 = self.ema_validation_top1_accuracy.compute()
                    self.ema_validation_top1_accuracy.reset()

                    if ema_top1 > self.best_ema_validation_top1_accuracy:
                        self.best_ema_validation_top1_accuracy = torch.tensor(
                            float(ema_top1),
                            dtype=self.best_ema_validation_top1_accuracy.dtype,
                            device=self.best_ema_validation_top1_accuracy.device,
                        )

                    self.log_validation_metrics(
                        ema_top1,
                        self.best_ema_validation_top1_accuracy,
                        None,
                        prefix="ema/val",
                    )

                hp_metric = ema_top1 if ema_top1 is not None else top1

            knn_evaluation_features = self._compute_knn_evaluation_features()
            if knn_evaluation_features is not None:
                train_features, train_targets = knn_evaluation_features
                knn_evaluation_score = self._compute_knn_evaluation_score(
                    train_features, train_targets, val_features, val_targets
                )

                ema_knn_evaluation_score: Optional[float] = None
                if ema_val_features is not None:
                    ema_knn_evaluation_score = self._compute_knn_evaluation_score(
                        train_features, train_targets, ema_val_features, val_targets
                    )

                self.log(
                    "val/knn_evaluation/top1",
                    knn_evaluation_score,
                    on_step=False,
                    on_epoch=True,
                    prog_bar=True,
                    logger=True,
                )
                if ema_knn_evaluation_score is not None:
                    if hp_metric is None:
                        hp_metric = ema_loss if ema_loss is not None else loss

                    self.log(
                        "val/knn_evaluation/top1",
                        knn_evaluation_score,
                        on_step=False,
                        on_epoch=True,
                        prog_bar=True,
                        logger=True,
                    )

                if hp_metric is None:
                    hp_metric = (
                        ema_knn_evaluation_score
                        if ema_knn_evaluation_score is not None
                        else knn_evaluation_score
                    )

            if self.loss is not None:
                loss = self.validation_average_loss.compute()
                self.validation_average_loss.reset()

                ema_loss: Optional[float] = None
                if self.ema is not None:
                    ema_loss = self.ema_validation_average_loss.compute()
                    self.ema_validation_average_loss.reset()

                if hp_metric is None:
                    hp_metric = ema_loss if ema_loss is not None else loss

                self.log_validation_metrics(None, None, loss, prefix="val")

                if self.ema is not None:
                    self.log_validation_metrics(
                        None,
                        None,
                        ema_loss,
                        prefix="ema/val",
                    )

            if hp_metric is not None:
                self.log(
                    "hp_metric",
                    hp_metric,
                    on_step=False,
                    on_epoch=True,
                    prog_bar=False,
                    logger=True,
                )<|MERGE_RESOLUTION|>--- conflicted
+++ resolved
@@ -28,11 +28,7 @@
 
 from .config.structs import ClassifierHParams, SESEMIBaseConfig
 from .models.backbones.base import Backbone
-<<<<<<< HEAD
 from .models.heads import LinearHead
-=======
-from .models.heads.base import LinearHead
->>>>>>> 17119b70
 from .utils import reduce_tensor, ema_update, copy_and_detach
 from .schedulers.weight import WeightScheduler
 from .logger import LoggerWrapper
@@ -448,11 +444,7 @@
         self,
         outputs: Tuple[
             torch.Tensor,
-<<<<<<< HEAD
-            Optional[ClassifierValidationOutputs],
-=======
             ClassifierValidationOutputs,
->>>>>>> 17119b70
             Optional[ClassifierValidationOutputs],
         ],
     ) -> Tuple[np.ndarray, Optional[np.ndarray], np.ndarray]:
