--- conflicted
+++ resolved
@@ -24,10 +24,7 @@
 from torchmetrics import MeanMetric
 
 from natsort import natsorted
-<<<<<<< HEAD
 from tqdm import tqdm
-=======
->>>>>>> 3e56c402
 
 from .config.structs import ClassifierHParams, SESEMIBaseConfig
 from .models.backbones.base import Backbone
@@ -194,7 +191,6 @@
         features = self.backbone_ema(x)
         logits = self.head_ema(features)
         return logits
-<<<<<<< HEAD
 
     def configure_optimizers(
         self,
@@ -203,16 +199,6 @@
             self.classifier_hparams.optimizer, params=self.parameters()
         )
 
-=======
-
-    def configure_optimizers(
-        self,
-    ) -> Union[Tuple[torch.optim.Optimizer, Dict[str, Any]], torch.optim.Optimizer]:
-        optimizer = instantiate(
-            self.classifier_hparams.optimizer, params=self.parameters()
-        )
-
->>>>>>> 3e56c402
         if self.classifier_hparams.lr_scheduler is not None:
             lr_dict = dict(self.classifier_hparams.lr_scheduler)
             lr_dict["scheduler"] = instantiate(
@@ -242,7 +228,6 @@
                 self.logger_wrapper.log_images(
                     "supervised/images", inputs_t, step=self.global_step
                 )
-<<<<<<< HEAD
 
                 features_t = self.backbone(inputs_t)
                 shared_features["supervised_backbone"] = features_t
@@ -273,38 +258,6 @@
 
                 step_outputs["targets"] = targets_t
 
-=======
-
-                features_t = self.backbone(inputs_t)
-                shared_features["supervised_backbone"] = features_t
-
-                outputs_t = self.head(features_t)
-                shared_features["supervised_head"] = outputs_t
-                shared_features["supervised_probabilities"] = F.softmax(
-                    outputs_t, dim=-1
-                )
-
-                if self.ema is not None:
-                    features_ema = self.backbone_ema(inputs_t)
-                    shared_features["supervised_backbone_ema"] = features_ema
-
-                    outputs_ema = self.head(features_t)
-                    shared_features["supervised_head_ema"] = outputs_ema
-                    shared_features["supervised_probabilities_ema"] = F.softmax(
-                        outputs_ema, dim=-1
-                    )
-
-                    step_outputs["probabilities_ema"] = shared_features[
-                        "supervised_probabilities_ema"
-                    ]
-
-                step_outputs["probabilities"] = shared_features[
-                    "supervised_probabilities"
-                ]
-
-                step_outputs["targets"] = targets_t
-
->>>>>>> 3e56c402
         loss = None
         if self.head is not None and self.loss is not None and "supervised" in batch:
             loss = self.loss(shared_features["supervised_head"], targets_t)
@@ -491,24 +444,16 @@
         self,
         outputs: Tuple[
             torch.Tensor,
-<<<<<<< HEAD
-            Optional[ClassifierValidationOutputs],
+            ClassifierValidationOutputs,
             Optional[ClassifierValidationOutputs],
         ],
     ) -> Tuple[np.ndarray, Optional[np.ndarray], np.ndarray]:
-=======
-            ClassifierValidationOutputs,
-            Optional[ClassifierValidationOutputs],
-        ],
-    ):
->>>>>>> 3e56c402
         targets, regular_outputs, ema_outputs = outputs
 
         if regular_outputs.probabilities is not None:
             self.validation_top1_accuracy.update(regular_outputs.probabilities, targets)
         if regular_outputs.loss is not None:
             self.validation_average_loss.update(regular_outputs.loss)
-<<<<<<< HEAD
 
         ema_features_np: Optional[np.ndarray] = None
         if ema_outputs is not None:
@@ -664,69 +609,6 @@
                 ema_val_features = np.concatenate([x[1] for x in outputs], axis=0)
 
             hp_metric: Optional[float] = None
-=======
-
-        if ema_outputs is not None:
-            if ema_outputs.probabilities is not None:
-                self.ema_validation_top1_accuracy.update(
-                    ema_outputs.probabilities, targets
-                )
-            if ema_outputs.loss is not None:
-                self.ema_validation_average_loss.update(ema_outputs.loss)
-
-        return regular_outputs.features.cpu().numpy(), targets.cpu().numpy()
-
-    def log_validation_metrics(
-        self,
-        top1: Optional[float],
-        best_top1: Optional[float],
-        loss: Optional[float],
-        prefix: str = "val",
-    ):
-        if top1 is not None:
-            assert best_top1 is not None
-
-            self.log(
-                f"{prefix}/top1",
-                top1,
-                on_step=False,
-                on_epoch=True,
-                prog_bar=True,
-                logger=True,
-            )
-
-            self.log(
-                f"{prefix}/top1/best",
-                best_top1,
-                on_step=False,
-                on_epoch=True,
-                prog_bar=True,
-                logger=True,
-            )
-
-        if loss is not None:
-            self.log(
-                f"{prefix}/loss",
-                loss,
-                on_step=False,
-                on_epoch=True,
-                prog_bar=True,
-                logger=True,
-            )
-
-    def validation_epoch_end(
-        self,
-        outputs: List[
-            Tuple[
-                torch.Tensor,
-                ClassifierValidationOutputs,
-                Optional[ClassifierValidationOutputs],
-            ]
-        ],
-    ):
-        if self.trainer.state.stage != RunningStage.SANITY_CHECKING:
-            hp_metric: Optional[Tensor] = None
->>>>>>> 3e56c402
             if self.validation_top1_accuracy.mode is not None:
                 top1 = self.validation_top1_accuracy.compute()
                 self.validation_top1_accuracy.reset()
@@ -763,7 +645,6 @@
 
                 hp_metric = ema_top1 if ema_top1 is not None else top1
 
-<<<<<<< HEAD
             knn_evaluation_features = self._compute_knn_evaluation_features()
             if knn_evaluation_features is not None:
                 train_features, train_targets = knn_evaluation_features
@@ -827,30 +708,6 @@
                         prefix="ema/val",
                     )
 
-=======
-            if self.loss is not None:
-                loss = self.validation_average_loss.compute()
-                self.validation_average_loss.reset()
-
-                ema_loss: Optional[float] = None
-                if self.ema is not None:
-                    ema_loss = self.ema_validation_average_loss.compute()
-                    self.ema_validation_average_loss.reset()
-
-                if hp_metric is None:
-                    hp_metric = ema_loss if ema_loss is not None else loss
-
-                self.log_validation_metrics(None, None, loss, prefix="val")
-
-                if self.ema is not None:
-                    self.log_validation_metrics(
-                        None,
-                        None,
-                        ema_loss,
-                        prefix="ema/val",
-                    )
-
->>>>>>> 3e56c402
             if hp_metric is not None:
                 self.log(
                     "hp_metric",
