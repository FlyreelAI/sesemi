--- conflicted
+++ resolved
@@ -367,11 +367,7 @@
     def training_step_end(self, outputs: Dict[str, Tensor]) -> Tensor:
         losses = []
         if "loss" in outputs:
-<<<<<<< HEAD
             supservised_loss = outputs["loss"]
-=======
-            supservised_loss: LossOutputs = outputs["loss"]
->>>>>>> 15e45bb2
             _, weighted_loss, _ = self._compute_weighted_training_loss(
                 losses=supservised_loss["losses"],
                 weights=supservised_loss["weights"],
@@ -383,11 +379,7 @@
             losses.append(weighted_loss)
 
         weighted_regularization_losses = []
-<<<<<<< HEAD
         regularization_losses: Dict[str, Any] = outputs["regularization_losses"]
-=======
-        regularization_losses: Dict[str, LossOutputs] = outputs["regularization_losses"]
->>>>>>> 15e45bb2
         for name, regularization_loss in regularization_losses.items():
             _, weighted_regularization_loss, _ = self._compute_weighted_training_loss(
                 losses=regularization_loss["losses"],
@@ -413,11 +405,6 @@
         self._log_learning_rates()
         return loss
 
-<<<<<<< HEAD
-=======
-        return loss
-
->>>>>>> 15e45bb2
     def on_train_batch_end(
         self, outputs: Tensor, batch: Dict[str, Any], batch_idx: int, unused: int = 0
     ):
@@ -491,11 +478,7 @@
         self,
         outputs: Tuple[
             torch.Tensor,
-<<<<<<< HEAD
-            Optional[ClassifierValidationOutputs],
-=======
             ClassifierValidationOutputs,
->>>>>>> 15e45bb2
             Optional[ClassifierValidationOutputs],
         ],
     ) -> Tuple[np.ndarray, Optional[np.ndarray], np.ndarray]:
