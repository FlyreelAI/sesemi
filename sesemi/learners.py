#
# Copyright 2021, Flyreel. All Rights Reserved.
# =============================================#
"""SESEMI learners."""
from functools import cached_property
from typing import Any, Dict, List, NamedTuple, Optional, Tuple, Union

from torch import Tensor
import torch
import torch.nn as nn
import torch.nn.functional as F

import logging
import os.path as osp
import numpy as np
import pytorch_lightning as pl

from pytorch_lightning.trainer.states import RunningStage
from pytorch_lightning.core.optimizer import LightningOptimizer

from hydra.utils import instantiate
from torchmetrics.classification.accuracy import Accuracy
from torchmetrics import MeanMetric

from .config.structs import ClassifierHParams, SESEMIBaseConfig
from .models.backbones.base import Backbone
from .models.heads.base import LinearHead
from .utils import reduce_tensor, ema_update, copy_and_detach
from .schedulers.weight import WeightScheduler
from .logger import LoggerWrapper

logger = logging.getLogger(__name__)


class ClassifierValidationOutputs(NamedTuple):
    """The classifier's validation outputs."""

    features: torch.Tensor
    logits: Optional[torch.Tensor] = None
    probabilities: Optional[torch.Tensor] = None
    loss: Optional[torch.Tensor] = None


class Classifier(pl.LightningModule):
    """The SESEMI classifier."""

    hparams: SESEMIBaseConfig  # type: ignore

    def __init__(self, hparams: ClassifierHParams, sesemi_config: SESEMIBaseConfig):
        """Initializes the module.

        Args:
            hparams: The classifier's hyperparameters.
            sesemi_config: The full training configuration including the classifier's
                hyperparameters.
        """
        super().__init__()
        self.save_hyperparameters(sesemi_config)

        assert (
            hparams == sesemi_config.learner.hparams
        ), "expected matching hyperparameters"

        # Instantiate shared nn.Modules
        self.shared_backbones = nn.ModuleDict()
        self.shared_backbones["supervised_backbone"] = instantiate(
            hparams.model.backbone
        )

        self.shared_heads = nn.ModuleDict()
        self.shared_heads["supervised_head"] = instantiate(
            hparams.model.head,
            in_features=self.backbone.out_features,
            out_features=hparams.num_classes,
        )

        # Instantiate the supervised loss, and its scheduler and reduction options.
        if hparams.model.loss is not None:
            self.loss = instantiate(hparams.model.loss.callable, reduction="none")
            if hparams.model.loss.scheduler is not None:
                self.loss_scheduler: Optional[WeightScheduler] = instantiate(
                    hparams.model.loss.scheduler
                )
            else:
                self.loss_scheduler = None
            self.loss_reduction_method = hparams.model.loss.reduction
        else:
            self.loss = None
            self.loss_reduction_method = None

        self.ema = hparams.model.ema

        self.register_buffer(
            "best_validation_top1_accuracy",
            torch.tensor(0.0, dtype=torch.float32, device=self.device),
        )
        self.register_buffer(
            "best_ema_validation_top1_accuracy",
            torch.tensor(0.0, dtype=torch.float32, device=self.device),
        )

        # Instantiate the regularization loss heads,
        # and their optional scheduler and reduction methods.
        self.regularization_loss_heads = nn.ModuleDict()
        self.regularization_loss_schedulers = {}
        self.regularization_loss_reduction_methods = {}

        regularization_loss_head_configs = hparams.model.regularization_loss_heads or {}
        for name, loss_head_config in regularization_loss_head_configs.items():
            self.regularization_loss_heads[name] = instantiate(loss_head_config.head)
            if loss_head_config.scheduler is not None:
                self.regularization_loss_schedulers[name] = instantiate(
                    loss_head_config.scheduler
                )
            else:
                self.regularization_loss_schedulers[name] = None
            self.regularization_loss_reduction_methods[name] = (
                loss_head_config.reduction or "mean"
            )
        self.num_regularization_losses = len(self.regularization_loss_heads)

        if self.ema is not None:
            assert (
                0.0 <= self.ema.decay <= 1.0
            ), "EMA decay value should be between [0, 1]. Default 0.999."
            self.shared_backbones["supervised_backbone_ema"] = copy_and_detach(
                self.backbone
            )
            self.shared_heads["supervised_head_ema"] = copy_and_detach(self.head)

        # Build the regularization loss heads.
        for head in self.regularization_loss_heads.values():
            head.build(self.shared_backbones, self.shared_heads)

        # Initialize training and validation metrics.
        self.training_accuracy = Accuracy(top_k=1, dist_sync_on_step=True)
        self.validation_top1_accuracy = Accuracy(top_k=1)
        self.validation_average_loss = MeanMetric()
        self.ema_validation_top1_accuracy = Accuracy(top_k=1)
        self.ema_validation_average_loss = MeanMetric()

    @property
    def classifier_hparams(self) -> ClassifierHParams:
        """The classifier's hyperparameters."""
        return self.hparams.learner.hparams

    @cached_property
    def logger_wrapper(self) -> LoggerWrapper:
        """The logger wrapper."""
        return LoggerWrapper(self.logger, self.classifier_hparams.logger)

    @property
    def backbone(self) -> Backbone:
        """The supervised backbone."""
        return self.shared_backbones["supervised_backbone"]

    @property
    def backbone_ema(self) -> Backbone:
        """The supervised backbone with EMA weights."""
        return self.shared_backbones["supervised_backbone_ema"]

    @property
    def head(self) -> LinearHead:
        """The supervised head."""
        return self.shared_heads["supervised_head"]

    @property
    def head_ema(self) -> LinearHead:
        """The supervised head with EMA weights."""
        return self.shared_heads["supervised_head_ema"]

    @property
    def has_ema(self) -> bool:
        """Whether the model has  EMA weights."""
        return self.ema is not None

    def forward(self, x: Tensor) -> Tensor:
        features = self.backbone(x)
        logits = self.head(features)
        return logits

    def forward_ema(self, x: Tensor) -> Tensor:
        features = self.backbone_ema(x)
        logits = self.head_ema(features)
        return logits

    def configure_optimizers(
        self,
    ) -> Union[Tuple[torch.optim.Optimizer, Dict[str, Any]], torch.optim.Optimizer]:
        optimizer = instantiate(
            self.classifier_hparams.optimizer, params=self.parameters()
        )

        if self.classifier_hparams.lr_scheduler is not None:
            lr_dict = dict(self.classifier_hparams.lr_scheduler)
            lr_dict["scheduler"] = instantiate(
                lr_dict["scheduler"], optimizer=optimizer
            )
            return [optimizer], [lr_dict]

        return optimizer

    def on_before_optimizer_step(
        self, optimizer: LightningOptimizer, optimizer_idx: int
    ):
        if self.classifier_hparams.logger.log_gradients:
            for name, value in self.named_parameters():
                if value.grad is not None:
                    self.logger_wrapper.log_histogram(
                        f"optim/{name}", value.grad, step=self.global_step
                    )

    def training_step(self, batch: Dict[str, Any], batch_index: int):
        shared_features = {}
        step_outputs = {}
        if self.head is not None:
            if "supervised" in batch:
                inputs_t, targets_t = batch["supervised"][:2]

                self.logger_wrapper.log_images(
                    "supervised/images", inputs_t, step=self.global_step
                )

                features_t = self.backbone(inputs_t)
                shared_features["supervised_backbone"] = features_t

                outputs_t = self.head(features_t)
                shared_features["supervised_head"] = outputs_t
                shared_features["supervised_probabilities"] = F.softmax(
                    outputs_t, dim=-1
                )

                if self.ema is not None:
                    features_ema = self.backbone_ema(inputs_t)
                    shared_features["supervised_backbone_ema"] = features_ema

                    outputs_ema = self.head(features_t)
                    shared_features["supervised_head_ema"] = outputs_ema
                    shared_features["supervised_probabilities_ema"] = F.softmax(
                        outputs_ema, dim=-1
                    )

                    step_outputs["probabilities_ema"] = shared_features[
                        "supervised_probabilities_ema"
                    ]

                step_outputs["probabilities"] = shared_features[
                    "supervised_probabilities"
                ]

                step_outputs["targets"] = targets_t

        loss = None
        if self.head is not None and self.loss is not None and "supervised" in batch:
            loss = self.loss(shared_features["supervised_head"], targets_t)

        regularization_losses = {
            name: head(
                data=batch,
                backbones=self.shared_backbones,
                heads=self.shared_heads,
                features=shared_features,
                step=self.global_step,
                logger_wrapper=self.logger_wrapper,
            )
            for name, head in self.regularization_loss_heads.items()
        }

        step_outputs["regularization_losses"] = regularization_losses

        if loss is not None:
            step_outputs["loss"] = loss

        return step_outputs

    def _compute_weighted_training_loss(
        self,
        loss: Tensor,
        reduction: Optional[str],
        scheduler: Optional[WeightScheduler],
        scale_factor: float,
        log_prefix: Optional[str] = None,
    ) -> Tuple[Tensor, Tensor, float]:
        reduced_loss = reduce_tensor(loss, reduction)

        if scheduler is not None:
            scheduler_weight = scheduler(self.global_step)
        else:
            scheduler_weight = 1.0

        loss_weight = scale_factor * scheduler_weight
        weighted_loss = loss_weight * reduced_loss

        if log_prefix is not None:
            self.log(osp.join(log_prefix, "loss"), reduced_loss, on_step=True)
            self.log(osp.join(log_prefix, "loss_weight"), loss_weight, on_step=True)
            self.log(osp.join(log_prefix, "weighted_loss"), weighted_loss, on_step=True)

        return reduced_loss, weighted_loss, loss_weight

    def _log_learning_rates(self):
        optim = self.optimizers()
        param_group0_lr = optim.optimizer.param_groups[0]["lr"]
        for i, param_group in enumerate(optim.optimizer.param_groups):
            self.log(f"optim/lr/param_group/{i}", param_group["lr"], on_step=True)

        self.log(
            "lr",
            param_group0_lr,
            on_step=True,
            on_epoch=False,
            prog_bar=True,
            logger=False,
        )

    def _log_gradients(self):
        optim = self.optimizers()
        param_group0_lr = optim.optimizer.param_groups[0]["lr"]
        for i, param_group in enumerate(optim.optimizer.param_groups):
            self.log(f"optim/lr/param_group/{i}", param_group["lr"], on_step=True)

        self.log(
            "lr",
            param_group0_lr,
            on_step=True,
            on_epoch=False,
            prog_bar=True,
            logger=False,
        )

    def training_step_end(self, outputs: Dict[str, Tensor]) -> Tensor:
        losses = []
        if "loss" in outputs:
            _, weighted_loss, _ = self._compute_weighted_training_loss(
                loss=outputs["loss"],
                reduction=self.loss_reduction_method,
                scheduler=self.loss_scheduler,
                scale_factor=self.classifier_hparams.model.loss.scale_factor,
                log_prefix="train/supervised",
            )
            losses.append(weighted_loss)

        weighted_regularization_losses = []
        for name, regularization_loss in outputs["regularization_losses"].items():
            _, weighted_regularization_loss, _ = self._compute_weighted_training_loss(
                loss=regularization_loss,
                reduction=self.regularization_loss_reduction_methods[name],
                scheduler=self.regularization_loss_schedulers[name],
                scale_factor=self.classifier_hparams.model.regularization_loss_heads[
                    name
                ].scale_factor,
                log_prefix=f"train/regularization/{name}",
            )

            weighted_regularization_losses.append(weighted_regularization_loss)

        losses.extend(weighted_regularization_losses)
        loss = torch.sum(torch.stack(losses))

        if "probabilities" in outputs and "targets" in outputs:
            self.training_accuracy.update(outputs["probabilities"], outputs["targets"])

        self.log("train/loss", loss)

        self._log_learning_rates()

        if self.ema is not None:
            ema_update(
                self.backbone_ema,
                self.backbone,
                self.ema.decay,
                method=self.ema.method,
                copy_non_floating_point=self.ema.copy_non_floating_point,
            )
            if self.head_ema is not None:
                ema_update(
                    self.head_ema,
                    self.head,
                    self.ema.decay,
                    method=self.ema.method,
                    copy_non_floating_point=self.ema.copy_non_floating_point,
                )

        return loss

    def training_epoch_end(self, outputs: List[Tensor]) -> None:
        if self.training_accuracy.mode is not None:
            self.log(
                "train/top1",
                self.training_accuracy.compute(),
                on_step=False,
                on_epoch=True,
                prog_bar=True,
                logger=True,
            )

            self.training_accuracy.reset()

    def compute_validation_outputs(
        self, inputs, targets, backbone, head
    ) -> Optional[ClassifierValidationOutputs]:
        features = backbone(inputs)
        if head is not None:
            logits = head(features)
            probabilities = torch.softmax(logits, dim=-1)
            loss = F.cross_entropy(logits, targets, reduction="none")
            return ClassifierValidationOutputs(
                features=features,
                logits=logits,
                probabilities=probabilities,
                loss=loss,
            )
        else:
            return ClassifierValidationOutputs(
                features=features,
            )

    def validation_step(self, batch, batch_index):
        inputs_t, targets_t = batch

        regular_outputs = self.compute_validation_outputs(
            inputs_t, targets_t, self.backbone, self.head
        )

        ema_outputs = (
            self.compute_validation_outputs(
                inputs_t, targets_t, self.backbone_ema, self.head_ema
            )
            if self.ema is not None
            else None
        )

        return targets_t, regular_outputs, ema_outputs

    def validation_step_end(
        self,
        outputs: Tuple[
            torch.Tensor,
<<<<<<< HEAD
            Optional[ClassifierValidationOutputs],
=======
            ClassifierValidationOutputs,
>>>>>>> b9bdaf09
            Optional[ClassifierValidationOutputs],
        ],
    ):
        targets, regular_outputs, ema_outputs = outputs

        if regular_outputs.probabilities is not None:
            self.validation_top1_accuracy.update(regular_outputs.probabilities, targets)
        if regular_outputs.loss is not None:
            self.validation_average_loss.update(regular_outputs.loss)

        if ema_outputs is not None:
            if ema_outputs.probabilities is not None:
                self.ema_validation_top1_accuracy.update(
                    ema_outputs.probabilities, targets
                )
            if ema_outputs.loss is not None:
                self.ema_validation_average_loss.update(ema_outputs.loss)

        return regular_outputs.features.cpu().numpy(), targets.cpu().numpy()

    def log_validation_metrics(
        self,
        top1: Optional[float],
        best_top1: Optional[float],
        loss: Optional[float],
        prefix: str = "val",
    ):
        if top1 is not None:
<<<<<<< HEAD
=======
            assert best_top1 is not None

>>>>>>> b9bdaf09
            self.log(
                f"{prefix}/top1",
                top1,
                on_step=False,
                on_epoch=True,
                prog_bar=True,
                logger=True,
            )

            self.log(
                f"{prefix}/top1/best",
                best_top1,
                on_step=False,
                on_epoch=True,
                prog_bar=True,
                logger=True,
            )

        if loss is not None:
            self.log(
                f"{prefix}/loss",
                loss,
                on_step=False,
                on_epoch=True,
                prog_bar=True,
                logger=True,
            )

    def validation_epoch_end(
        self,
        outputs: List[
            Tuple[
                torch.Tensor,
<<<<<<< HEAD
                Optional[ClassifierValidationOutputs],
=======
                ClassifierValidationOutputs,
>>>>>>> b9bdaf09
                Optional[ClassifierValidationOutputs],
            ]
        ],
    ):
        if self.trainer.state.stage != RunningStage.SANITY_CHECKING:
            hp_metric: Optional[Tensor] = None
            if self.validation_top1_accuracy.mode is not None:
                top1 = self.validation_top1_accuracy.compute()
                self.validation_top1_accuracy.reset()

                if top1 > self.best_validation_top1_accuracy:
                    self.best_validation_top1_accuracy = torch.tensor(
                        float(top1),
                        dtype=self.best_validation_top1_accuracy.dtype,
                        device=self.best_validation_top1_accuracy.device,
                    )

                self.log_validation_metrics(
                    top1, self.best_validation_top1_accuracy, None, prefix="val"
                )

                ema_top1: Optional[float] = None
                if self.ema_validation_top1_accuracy.mode is not None:
                    ema_top1 = self.ema_validation_top1_accuracy.compute()
                    self.ema_validation_top1_accuracy.reset()

                    if ema_top1 > self.best_ema_validation_top1_accuracy:
                        self.best_ema_validation_top1_accuracy = torch.tensor(
                            float(ema_top1),
                            dtype=self.best_ema_validation_top1_accuracy.dtype,
                            device=self.best_ema_validation_top1_accuracy.device,
                        )

                    self.log_validation_metrics(
                        ema_top1,
                        self.best_ema_validation_top1_accuracy,
                        None,
                        prefix="ema/val",
                    )

                hp_metric = ema_top1 if ema_top1 is not None else top1

            if self.loss is not None:
                loss = self.validation_average_loss.compute()
                self.validation_average_loss.reset()

                ema_loss: Optional[float] = None
                if self.ema is not None:
                    ema_loss = self.ema_validation_average_loss.compute()
                    self.ema_validation_average_loss.reset()

                if hp_metric is None:
                    hp_metric = ema_loss if ema_loss is not None else loss

                self.log_validation_metrics(None, None, loss, prefix="val")

                if self.ema is not None:
                    self.log_validation_metrics(
                        None,
                        None,
                        ema_loss,
                        prefix="ema/val",
                    )

            if hp_metric is not None:
                self.log(
                    "hp_metric",
                    hp_metric,
                    on_step=False,
                    on_epoch=True,
                    prog_bar=False,
                    logger=True,
                )<|MERGE_RESOLUTION|>--- conflicted
+++ resolved
@@ -436,11 +436,7 @@
         self,
         outputs: Tuple[
             torch.Tensor,
-<<<<<<< HEAD
-            Optional[ClassifierValidationOutputs],
-=======
             ClassifierValidationOutputs,
->>>>>>> b9bdaf09
             Optional[ClassifierValidationOutputs],
         ],
     ):
@@ -469,11 +465,8 @@
         prefix: str = "val",
     ):
         if top1 is not None:
-<<<<<<< HEAD
-=======
             assert best_top1 is not None
 
->>>>>>> b9bdaf09
             self.log(
                 f"{prefix}/top1",
                 top1,
@@ -507,11 +500,7 @@
         outputs: List[
             Tuple[
                 torch.Tensor,
-<<<<<<< HEAD
-                Optional[ClassifierValidationOutputs],
-=======
                 ClassifierValidationOutputs,
->>>>>>> b9bdaf09
                 Optional[ClassifierValidationOutputs],
             ]
         ],
