--- conflicted
+++ resolved
@@ -444,11 +444,7 @@
         self,
         outputs: Tuple[
             torch.Tensor,
-<<<<<<< HEAD
-            Optional[ClassifierValidationOutputs],
-=======
             ClassifierValidationOutputs,
->>>>>>> ff3f1aee
             Optional[ClassifierValidationOutputs],
         ],
     ) -> Tuple[np.ndarray, Optional[np.ndarray], np.ndarray]:
