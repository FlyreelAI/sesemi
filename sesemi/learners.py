#
# Copyright 2021, Flyreel. All Rights Reserved.
# =============================================#
"""SESEMI learners."""
from functools import cached_property
from typing import Any, Dict, List, NamedTuple, Optional, Tuple, Union

from torch import Tensor
import torch
import torch.nn as nn
import torch.nn.functional as F

import logging
import numpy as np
import os.path as osp
import numpy as np
import pytorch_lightning as pl

from pytorch_lightning.trainer.states import RunningStage
from pytorch_lightning.core.optimizer import LightningOptimizer

from hydra.utils import instantiate
from torchmetrics.classification.accuracy import Accuracy
from torchmetrics import MeanMetric

from natsort import natsorted
from tqdm import tqdm

<<<<<<< HEAD
from sesemi.models.loss_heads.base import LossOutputs

=======
>>>>>>> 10ecaa3f
from .config.structs import ClassifierHParams, SESEMIBaseConfig
from .models.backbones.base import Backbone
from .models.heads import LinearHead
from .utils import reduce_tensor, ema_update, copy_and_detach
from .schedulers.weight import WeightScheduler
from .logger import LoggerWrapper

logger = logging.getLogger(__name__)


class ClassifierValidationOutputs(NamedTuple):
    """The classifier's validation outputs."""

    features: torch.Tensor
    logits: Optional[torch.Tensor] = None
    probabilities: Optional[torch.Tensor] = None
    loss: Optional[torch.Tensor] = None


class Classifier(pl.LightningModule):
    """The SESEMI classifier."""

    hparams: SESEMIBaseConfig  # type: ignore

<<<<<<< HEAD
    def __init__(self, sesemi_config: SESEMIBaseConfig, hparams: ClassifierHParams):
=======
    def __init__(self, hparams: ClassifierHParams, sesemi_config: SESEMIBaseConfig):
>>>>>>> 10ecaa3f
        """Initializes the module.

        Args:
            sesemi_config: The full training configuration including the classifier's
                hyperparameters.
            hparams: The classifier's hyperparameters.
            sesemi_config: The full training configuration including the classifier's
                hyperparameters.
        """
        super().__init__()
<<<<<<< HEAD
        self.save_hyperparameters()
=======
        self.save_hyperparameters(sesemi_config)
>>>>>>> 10ecaa3f

        assert (
            hparams == sesemi_config.learner.hparams
        ), "expected matching hyperparameters"
<<<<<<< HEAD

        self.sesemi_config = sesemi_config
=======
>>>>>>> 10ecaa3f

        # Instantiate shared nn.Modules
        self.shared_backbones = nn.ModuleDict()
        self.shared_backbones["supervised_backbone"] = instantiate(
            hparams.model.backbone
        )

        self.shared_heads = nn.ModuleDict()
        self.shared_heads["supervised_head"] = instantiate(
            hparams.model.head,
            in_features=self.backbone.out_features,
            out_features=hparams.num_classes,
        )

        # Instantiate the supervised loss, and its scheduler and reduction options.
        if hparams.model.loss is not None:
<<<<<<< HEAD
            self.loss = instantiate(hparams.model.loss.head)
=======
            self.loss = instantiate(hparams.model.loss.callable, reduction="none")
>>>>>>> 10ecaa3f
            if hparams.model.loss.scheduler is not None:
                self.loss_scheduler: Optional[WeightScheduler] = instantiate(
                    hparams.model.loss.scheduler
                )
            else:
                self.loss_scheduler = None
            self.loss_reduction_method = hparams.model.loss.reduction
        else:
            self.loss = None
            self.loss_reduction_method = None

        self.ema = hparams.model.ema

        self.register_buffer(
            "best_validation_top1_accuracy",
            torch.tensor(0.0, dtype=torch.float32, device=self.device),
        )
        self.register_buffer(
            "best_ema_validation_top1_accuracy",
            torch.tensor(0.0, dtype=torch.float32, device=self.device),
        )

        # Instantiate the regularization loss heads,
        # and their optional scheduler and reduction methods.
        self.regularization_loss_heads = nn.ModuleDict()
        self.regularization_loss_schedulers = {}
        self.regularization_loss_reduction_methods = {}

        regularization_loss_head_configs = hparams.model.regularization_loss_heads or {}
        for name, loss_head_config in regularization_loss_head_configs.items():
            self.regularization_loss_heads[name] = instantiate(loss_head_config.head)
            if loss_head_config.scheduler is not None:
                self.regularization_loss_schedulers[name] = instantiate(
                    loss_head_config.scheduler
                )
            else:
                self.regularization_loss_schedulers[name] = None
            self.regularization_loss_reduction_methods[name] = (
                loss_head_config.reduction or "mean"
            )
        self.num_regularization_losses = len(self.regularization_loss_heads)

        if self.ema is not None:
            assert (
                0.0 <= self.ema.decay <= 1.0
            ), "EMA decay value should be between [0, 1]. Default 0.999."
            self.shared_backbones["supervised_backbone_ema"] = copy_and_detach(
                self.backbone
            )
            self.shared_heads["supervised_head_ema"] = copy_and_detach(self.head)

        # Build the regularization loss heads in natsorted order.
        natsorted_loss_head_names = natsorted(
            list(regularization_loss_head_configs.keys())
        )
        for name in natsorted_loss_head_names:
            head = self.regularization_loss_heads[name]
            head.build(self.shared_backbones, self.shared_heads)

        # Initialize training and validation metrics.
        self.training_accuracy = Accuracy(top_k=1, dist_sync_on_step=True)
        self.validation_top1_accuracy = Accuracy(top_k=1)
        self.validation_average_loss = MeanMetric()
        self.ema_validation_top1_accuracy = Accuracy(top_k=1)
        self.ema_validation_average_loss = MeanMetric()

    @property
    def classifier_hparams(self) -> ClassifierHParams:
        """The classifier's hyperparameters."""
<<<<<<< HEAD
        return self.sesemi_config.learner.hparams
=======
        return self.hparams.learner.hparams
>>>>>>> 10ecaa3f

    @cached_property
    def logger_wrapper(self) -> LoggerWrapper:
        """The logger wrapper."""
        return LoggerWrapper(self.logger, self.classifier_hparams.logger)

    @property
    def backbone(self) -> Backbone:
        """The supervised backbone."""
        return self.shared_backbones["supervised_backbone"]

    @property
    def backbone_ema(self) -> Backbone:
        """The supervised backbone with EMA weights."""
        return self.shared_backbones["supervised_backbone_ema"]

    @property
    def head(self) -> LinearHead:
        """The supervised head."""
        return self.shared_heads["supervised_head"]

    @property
    def head_ema(self) -> LinearHead:
        """The supervised head with EMA weights."""
        return self.shared_heads["supervised_head_ema"]

    @property
    def has_ema(self) -> bool:
        """Whether the model has  EMA weights."""
        return self.ema is not None

    def forward(self, x: Tensor) -> Tensor:
        features = self.backbone(x)
        logits = self.head(features)
        return logits

    def forward_ema(self, x: Tensor) -> Tensor:
        features = self.backbone_ema(x)
        logits = self.head_ema(features)
        return logits

<<<<<<< HEAD
    def on_train_start(self):
        self.logger.log_hyperparams(self.sesemi_config, {"hp_metric": 0})

        # Reset all metrics after sanity checking to avoid double counting them.
        if self.validation_top1_accuracy.mode is not None:
            self.validation_top1_accuracy.reset()
            if self.ema is not None:
                self.ema_validation_top1_accuracy.reset()

        if self.loss is not None:
            self.validation_average_loss.reset()
            if self.ema is not None:
                self.ema_validation_average_loss.reset()

=======
>>>>>>> 10ecaa3f
    def configure_optimizers(
        self,
    ) -> Union[Tuple[torch.optim.Optimizer, Dict[str, Any]], torch.optim.Optimizer]:
        optimizer = instantiate(
            self.classifier_hparams.optimizer, params=self.parameters()
        )

        if self.classifier_hparams.lr_scheduler is not None:
            lr_dict = dict(self.classifier_hparams.lr_scheduler)
            lr_dict["scheduler"] = instantiate(
                lr_dict["scheduler"], optimizer=optimizer
            )
            return [optimizer], [lr_dict]

        return optimizer

    def on_before_optimizer_step(
        self, optimizer: LightningOptimizer, optimizer_idx: int
    ):
        if self.classifier_hparams.logger.log_gradients:
            for name, value in self.named_parameters():
                if value.grad is not None:
                    self.logger_wrapper.log_histogram(
                        f"optim/{name}", value.grad, step=self.global_step
                    )

    def training_step(self, batch: Dict[str, Any], batch_index: int):
        shared_features = {}
        step_outputs = {}
        if self.head is not None:
            if "supervised" in batch:
<<<<<<< HEAD
                images, targets = batch["supervised"][:2]

                features = self.backbone(images)
                shared_features["supervised_backbone"] = features

                outputs = self.head(features)
                shared_features["supervised_head"] = outputs
                shared_features["supervised_probabilities"] = F.softmax(outputs, dim=-1)

                if self.ema is not None:
                    features_ema = self.backbone_ema(images)
                    shared_features["supervised_backbone_ema"] = features_ema

                    outputs_ema = self.head_ema(features)
                    shared_features["supervised_head_ema"] = outputs_ema
                    shared_features["supervised_probabilities_ema"] = F.softmax(
                        outputs_ema, dim=-1
                    )

                    step_outputs["probabilities_ema"] = shared_features[
                        "supervised_probabilities_ema"
                    ]

                step_outputs["probabilities"] = shared_features[
                    "supervised_probabilities"
                ]

                step_outputs["targets"] = targets

                self.logger_wrapper.log_images(
                    "supervised/images", images, step=self.global_step
                )

        loss = None
        if self.head is not None and self.loss is not None and "supervised" in batch:
            loss = self.loss(
                data=batch,
                backbones=self.shared_backbones,
                heads=self.shared_heads,
                features=shared_features,
                step=self.global_step,
                logger_wrapper=self.logger_wrapper,
            ).asdict()
=======
                inputs_t, targets_t = batch["supervised"][:2]

                self.logger_wrapper.log_images(
                    "supervised/images", inputs_t, step=self.global_step
                )

                features_t = self.backbone(inputs_t)
                shared_features["supervised_backbone"] = features_t

                outputs_t = self.head(features_t)
                shared_features["supervised_head"] = outputs_t
                shared_features["supervised_probabilities"] = F.softmax(
                    outputs_t, dim=-1
                )

                if self.ema is not None:
                    features_ema = self.backbone_ema(inputs_t)
                    shared_features["supervised_backbone_ema"] = features_ema

                    outputs_ema = self.head(features_t)
                    shared_features["supervised_head_ema"] = outputs_ema
                    shared_features["supervised_probabilities_ema"] = F.softmax(
                        outputs_ema, dim=-1
                    )

                    step_outputs["probabilities_ema"] = shared_features[
                        "supervised_probabilities_ema"
                    ]

                step_outputs["probabilities"] = shared_features[
                    "supervised_probabilities"
                ]

                step_outputs["targets"] = targets_t

        loss = None
        if self.head is not None and self.loss is not None and "supervised" in batch:
            loss = self.loss(shared_features["supervised_head"], targets_t)
>>>>>>> 10ecaa3f

        regularization_losses = {
            name: head(
                data=batch,
                backbones=self.shared_backbones,
                heads=self.shared_heads,
                features=shared_features,
                step=self.global_step,
                logger_wrapper=self.logger_wrapper,
<<<<<<< HEAD
            ).asdict()
=======
            )
>>>>>>> 10ecaa3f
            for name, head in self.regularization_loss_heads.items()
        }

        step_outputs["regularization_losses"] = regularization_losses

        if loss is not None:
            step_outputs["loss"] = loss

        return step_outputs

    def _compute_weighted_training_loss(
        self,
        losses: Tensor,
        weights: Optional[Tensor],
        reduction: Optional[str],
        scheduler: Optional[WeightScheduler],
        scale_factor: float,
        log_prefix: Optional[str] = None,
    ) -> Tuple[Tensor, Tensor, float]:
        reduced_loss = reduce_tensor(losses, weights=weights, reduction=reduction)

        if scheduler is not None:
            scheduler_weight = scheduler(self.global_step)
        else:
            scheduler_weight = 1.0

        loss_weight = scale_factor * scheduler_weight
        weighted_loss = loss_weight * reduced_loss

        if log_prefix is not None:
            self.log(osp.join(log_prefix, "reduced_loss"), reduced_loss, on_step=True)
            self.log(
                osp.join(log_prefix, "scalar_loss_weight"), loss_weight, on_step=True
            )
            self.log(osp.join(log_prefix, "weighted_loss"), weighted_loss, on_step=True)

        return reduced_loss, weighted_loss, loss_weight

    def _log_learning_rates(self):
        optim = self.optimizers()
        param_group0_lr = optim.optimizer.param_groups[0]["lr"]
        for i, param_group in enumerate(optim.optimizer.param_groups):
            self.log(f"optim/lr/param_group/{i}", param_group["lr"], on_step=True)

        self.log(
            "lr",
            param_group0_lr,
            on_step=True,
            on_epoch=False,
            prog_bar=True,
            logger=False,
        )

    def _log_gradients(self):
        optim = self.optimizers()
        param_group0_lr = optim.optimizer.param_groups[0]["lr"]
        for i, param_group in enumerate(optim.optimizer.param_groups):
            self.log(f"optim/lr/param_group/{i}", param_group["lr"], on_step=True)

        self.log(
            "lr",
            param_group0_lr,
            on_step=True,
            on_epoch=False,
            prog_bar=True,
            logger=False,
        )

    def training_step_end(self, outputs: Dict[str, Tensor]) -> Tensor:
        losses = []
        if "loss" in outputs:
<<<<<<< HEAD
            supservised_loss: LossOutputs = outputs["loss"]
            _, weighted_loss, _ = self._compute_weighted_training_loss(
                losses=supservised_loss["losses"],
                weights=supservised_loss["weights"],
=======
            _, weighted_loss, _ = self._compute_weighted_training_loss(
                loss=outputs["loss"],
>>>>>>> 10ecaa3f
                reduction=self.loss_reduction_method,
                scheduler=self.loss_scheduler,
                scale_factor=self.classifier_hparams.model.loss.scale_factor,
                log_prefix="train/supervised",
            )
            losses.append(weighted_loss)

        weighted_regularization_losses = []
        regularization_losses: Dict[str, LossOutputs] = outputs["regularization_losses"]
        for name, regularization_loss in regularization_losses.items():
            _, weighted_regularization_loss, _ = self._compute_weighted_training_loss(
                losses=regularization_loss["losses"],
                weights=regularization_loss["weights"],
                reduction=self.regularization_loss_reduction_methods[name],
                scheduler=self.regularization_loss_schedulers[name],
                scale_factor=self.classifier_hparams.model.regularization_loss_heads[
                    name
                ].scale_factor,
                log_prefix=f"train/regularization/{name}",
            )

            weighted_regularization_losses.append(weighted_regularization_loss)

        losses.extend(weighted_regularization_losses)
        loss = torch.sum(torch.stack(losses))

        if "probabilities" in outputs and "targets" in outputs:
            self.training_accuracy.update(outputs["probabilities"], outputs["targets"])

        self.log("train/loss", loss)

        self._log_learning_rates()

<<<<<<< HEAD
        return loss

    def on_train_batch_end(
        self, outputs: Tensor, batch: Dict[str, Any], batch_idx: int, unused: int = 0
    ):
        if self.ema is not None:
            ema_update(
                self.backbone_ema,
                self.backbone,
                self.ema.decay,
                method=self.ema.method,
                copy_non_floating_point=self.ema.copy_non_floating_point,
            )
            if self.head_ema is not None:
                ema_update(
                    self.head_ema,
                    self.head,
                    self.ema.decay,
                    method=self.ema.method,
                    copy_non_floating_point=self.ema.copy_non_floating_point,
                )

=======
        if self.ema is not None:
            ema_update(
                self.backbone_ema,
                self.backbone,
                self.ema.decay,
                method=self.ema.method,
                copy_non_floating_point=self.ema.copy_non_floating_point,
            )
            if self.head_ema is not None:
                ema_update(
                    self.head_ema,
                    self.head,
                    self.ema.decay,
                    method=self.ema.method,
                    copy_non_floating_point=self.ema.copy_non_floating_point,
                )

        return loss

>>>>>>> 10ecaa3f
    def training_epoch_end(self, outputs: List[Tensor]) -> None:
        if self.training_accuracy.mode is not None:
            self.log(
                "train/top1",
                self.training_accuracy.compute(),
                on_step=False,
                on_epoch=True,
                prog_bar=True,
                logger=True,
            )

            self.training_accuracy.reset()

    def compute_validation_outputs(
        self, inputs, targets, backbone, head
    ) -> Optional[ClassifierValidationOutputs]:
        features = backbone(inputs)
        if head is not None:
            logits = head(features)
            probabilities = torch.softmax(logits, dim=-1)
            loss = F.cross_entropy(logits, targets, reduction="none")
            return ClassifierValidationOutputs(
                features=features,
                logits=logits,
                probabilities=probabilities,
                loss=loss,
            )
        else:
            return ClassifierValidationOutputs(
                features=features,
            )

    def validation_step(self, batch, batch_index):
        inputs_t, targets_t = batch

        regular_outputs = self.compute_validation_outputs(
            inputs_t, targets_t, self.backbone, self.head
        )

        ema_outputs = (
            self.compute_validation_outputs(
                inputs_t, targets_t, self.backbone_ema, self.head_ema
            )
            if self.ema is not None
            else None
        )

        return targets_t, regular_outputs, ema_outputs

    def validation_step_end(
        self,
        outputs: Tuple[
            torch.Tensor,
<<<<<<< HEAD
            Optional[ClassifierValidationOutputs],
=======
            ClassifierValidationOutputs,
>>>>>>> 10ecaa3f
            Optional[ClassifierValidationOutputs],
        ],
    ) -> Tuple[np.ndarray, Optional[np.ndarray], np.ndarray]:
        targets, regular_outputs, ema_outputs = outputs

        if regular_outputs.probabilities is not None:
            self.validation_top1_accuracy.update(regular_outputs.probabilities, targets)
        if regular_outputs.loss is not None:
            self.validation_average_loss.update(regular_outputs.loss)

        ema_features_np: Optional[np.ndarray] = None
        if ema_outputs is not None:
            if ema_outputs.probabilities is not None:
                self.ema_validation_top1_accuracy.update(
                    ema_outputs.probabilities, targets
                )
            if ema_outputs.loss is not None:
                self.ema_validation_average_loss.update(ema_outputs.loss)
            ema_features_np = ema_outputs.features.cpu().numpy()

        return (
            regular_outputs.features.cpu().numpy(),
            ema_features_np,
            targets.cpu().numpy(),
        )

    def log_validation_metrics(
        self,
        top1: Optional[float],
        best_top1: Optional[float],
        loss: Optional[float],
        prefix: str = "val",
    ):
        if top1 is not None:
            self.log(
                f"{prefix}/top1",
                top1,
                on_step=False,
                on_epoch=True,
                prog_bar=True,
                logger=True,
            )

            self.log(
                f"{prefix}/top1/best",
                best_top1,
                on_step=False,
                on_epoch=True,
                prog_bar=True,
                logger=True,
            )

        if loss is not None:
            self.log(
                f"{prefix}/loss",
                loss,
                on_step=False,
                on_epoch=True,
                prog_bar=True,
                logger=True,
            )

    def _compute_knn_evaluation_features(
        self,
    ) -> Optional[Tuple[np.ndarray, np.ndarray]]:
        knn_evaluation_dataloader = self.trainer.datamodule.extra_dataloader(
            "knn_evaluation"
        )
        if knn_evaluation_dataloader is None:
            return None

        train_features_l = []
        train_targets_l = []

        for image, targets in tqdm(
            knn_evaluation_dataloader, desc="kNN Evaluation", leave=False
        ):
            feats = self.backbone(image.to(self.device))
            train_features_l.append(feats.cpu().numpy())
            train_targets_l.append(targets.cpu().numpy())

        train_features = np.concatenate(train_features_l, axis=0)
        train_targets = np.concatenate(train_targets_l, axis=0)

        return train_features, train_targets

    def _compute_knn_evaluation_score(
        self,
        train_features: np.ndarray,
        train_targets: np.ndarray,
        val_features: np.ndarray,
        val_targets: np.ndarray,
    ) -> float:
        """
        Adapted from `knn_predict` in the following notebook:
        https://colab.research.google.com/github/facebookresearch/moco/blob/colab-notebook/colab/moco_cifar10_demo.ipynb#scrollTo=RI1Y8bSImD7N
        """
        val_features_tensor = torch.from_numpy(val_features).to(torch.float32)
        train_features_tensor = torch.from_numpy(train_features).to(torch.float32)

        train_targets_tensor = torch.from_numpy(train_targets).to(torch.float32)

        # compute cos similarity between each feature vector and feature bank ---> [B, N]
        normalized_val_features = F.normalize(val_features_tensor, dim=-1)
        normalized_train_features_transpose = F.normalize(
            train_features_tensor, dim=-1
        ).T

        sim_matrix = torch.mm(
            normalized_val_features,
            normalized_train_features_transpose,
        )

        # [B, K]
        sim_weight, sim_indices = sim_matrix.topk(k=200, dim=-1)

        # [B, K]
        sim_labels = torch.gather(
            train_targets_tensor.expand(val_features_tensor.size(0), -1),
            dim=-1,
            index=sim_indices,
        )
        sim_weight = (sim_weight / 0.07).exp()

        # counts for each class
        one_hot_label = torch.zeros(
            val_features_tensor.size(0) * 200,
<<<<<<< HEAD
            self.classifier_hparams.num_classes,
=======
            self.hparams.num_classes,
>>>>>>> 10ecaa3f
            device=sim_labels.device,
        )
        # [B*K, C]
        one_hot_label = one_hot_label.scatter(
            dim=-1, index=sim_labels.view(-1, 1), value=1.0
        )
        # weighted score ---> [B, C]
        pred_scores = torch.sum(
            one_hot_label.view(
<<<<<<< HEAD
                val_features_tensor.size(0), -1, self.classifier_hparams.num_classes
=======
                val_features_tensor.size(0), -1, self.hparams.num_classes
>>>>>>> 10ecaa3f
            )
            * sim_weight.unsqueeze(dim=-1),
            dim=1,
        )

        pred_labels = pred_scores.argmax(dim=-1)
        pred_labels_np = pred_labels.cpu().numpy()
        knn_evaluation_score = (pred_labels_np == val_targets).sum() / max(
            pred_labels_np.shape[0], 1
        )

        return knn_evaluation_score

    def validation_epoch_end(
        self,
        outputs: List[Tuple[np.ndarray, Optional[np.ndarray], np.ndarray]],
    ):
        if self.trainer.state.stage != RunningStage.SANITY_CHECKING:
            val_features = np.concatenate([x[0] for x in outputs], axis=0)
            val_targets = np.concatenate([x[2] for x in outputs], axis=0)

            ema_val_features: Optional[np.ndarray] = None
            if outputs[0][1] is not None:
                ema_val_features = np.concatenate([x[1] for x in outputs], axis=0)

            hp_metric: Optional[float] = None
            if self.validation_top1_accuracy.mode is not None:
                top1 = self.validation_top1_accuracy.compute()
                self.validation_top1_accuracy.reset()

                if top1 > self.best_validation_top1_accuracy:
                    self.best_validation_top1_accuracy = torch.tensor(
                        float(top1),
                        dtype=self.best_validation_top1_accuracy.dtype,
                        device=self.best_validation_top1_accuracy.device,
                    )

                self.log_validation_metrics(
                    top1, self.best_validation_top1_accuracy, None, prefix="val"
                )

                ema_top1: Optional[float] = None
                if self.ema_validation_top1_accuracy.mode is not None:
                    ema_top1 = self.ema_validation_top1_accuracy.compute()
                    self.ema_validation_top1_accuracy.reset()

                    if ema_top1 > self.best_ema_validation_top1_accuracy:
                        self.best_ema_validation_top1_accuracy = torch.tensor(
                            float(ema_top1),
                            dtype=self.best_ema_validation_top1_accuracy.dtype,
                            device=self.best_ema_validation_top1_accuracy.device,
                        )

                    self.log_validation_metrics(
                        ema_top1,
                        self.best_ema_validation_top1_accuracy,
                        None,
                        prefix="ema/val",
                    )
<<<<<<< HEAD

                hp_metric = ema_top1 if ema_top1 is not None else top1

=======

                hp_metric = ema_top1 if ema_top1 is not None else top1

>>>>>>> 10ecaa3f
            knn_evaluation_features = self._compute_knn_evaluation_features()
            if knn_evaluation_features is not None:
                train_features, train_targets = knn_evaluation_features
                knn_evaluation_score = self._compute_knn_evaluation_score(
                    train_features, train_targets, val_features, val_targets
                )

                ema_knn_evaluation_score: Optional[float] = None
                if ema_val_features is not None:
                    ema_knn_evaluation_score = self._compute_knn_evaluation_score(
                        train_features, train_targets, ema_val_features, val_targets
                    )

                self.log(
                    "val/knn_evaluation/top1",
                    knn_evaluation_score,
                    on_step=False,
                    on_epoch=True,
                    prog_bar=True,
                    logger=True,
                )
                if ema_knn_evaluation_score is not None:
                    if hp_metric is None:
                        hp_metric = ema_loss if ema_loss is not None else loss

                    self.log(
                        "val/knn_evaluation/top1",
                        knn_evaluation_score,
                        on_step=False,
                        on_epoch=True,
                        prog_bar=True,
                        logger=True,
                    )

                if hp_metric is None:
                    hp_metric = (
                        ema_knn_evaluation_score
                        if ema_knn_evaluation_score is not None
                        else knn_evaluation_score
                    )

            if self.loss is not None:
                loss = self.validation_average_loss.compute()
                self.validation_average_loss.reset()

                ema_loss: Optional[float] = None
                if self.ema is not None:
                    ema_loss = self.ema_validation_average_loss.compute()
                    self.ema_validation_average_loss.reset()

                if hp_metric is None:
                    hp_metric = ema_loss if ema_loss is not None else loss

                self.log_validation_metrics(None, None, loss, prefix="val")

                if self.ema is not None:
                    self.log_validation_metrics(
                        None,
                        None,
                        ema_loss,
                        prefix="ema/val",
                    )

            if hp_metric is not None:
                self.log(
                    "hp_metric",
                    hp_metric,
                    on_step=False,
                    on_epoch=True,
                    prog_bar=False,
                    logger=True,
                )<|MERGE_RESOLUTION|>--- conflicted
+++ resolved
@@ -26,11 +26,8 @@
 from natsort import natsorted
 from tqdm import tqdm
 
-<<<<<<< HEAD
 from sesemi.models.loss_heads.base import LossOutputs
 
-=======
->>>>>>> 10ecaa3f
 from .config.structs import ClassifierHParams, SESEMIBaseConfig
 from .models.backbones.base import Backbone
 from .models.heads import LinearHead
@@ -55,11 +52,7 @@
 
     hparams: SESEMIBaseConfig  # type: ignore
 
-<<<<<<< HEAD
     def __init__(self, sesemi_config: SESEMIBaseConfig, hparams: ClassifierHParams):
-=======
-    def __init__(self, hparams: ClassifierHParams, sesemi_config: SESEMIBaseConfig):
->>>>>>> 10ecaa3f
         """Initializes the module.
 
         Args:
@@ -70,20 +63,13 @@
                 hyperparameters.
         """
         super().__init__()
-<<<<<<< HEAD
         self.save_hyperparameters()
-=======
-        self.save_hyperparameters(sesemi_config)
->>>>>>> 10ecaa3f
 
         assert (
             hparams == sesemi_config.learner.hparams
         ), "expected matching hyperparameters"
-<<<<<<< HEAD
 
         self.sesemi_config = sesemi_config
-=======
->>>>>>> 10ecaa3f
 
         # Instantiate shared nn.Modules
         self.shared_backbones = nn.ModuleDict()
@@ -100,11 +86,7 @@
 
         # Instantiate the supervised loss, and its scheduler and reduction options.
         if hparams.model.loss is not None:
-<<<<<<< HEAD
             self.loss = instantiate(hparams.model.loss.head)
-=======
-            self.loss = instantiate(hparams.model.loss.callable, reduction="none")
->>>>>>> 10ecaa3f
             if hparams.model.loss.scheduler is not None:
                 self.loss_scheduler: Optional[WeightScheduler] = instantiate(
                     hparams.model.loss.scheduler
@@ -174,11 +156,7 @@
     @property
     def classifier_hparams(self) -> ClassifierHParams:
         """The classifier's hyperparameters."""
-<<<<<<< HEAD
         return self.sesemi_config.learner.hparams
-=======
-        return self.hparams.learner.hparams
->>>>>>> 10ecaa3f
 
     @cached_property
     def logger_wrapper(self) -> LoggerWrapper:
@@ -220,7 +198,6 @@
         logits = self.head_ema(features)
         return logits
 
-<<<<<<< HEAD
     def on_train_start(self):
         self.logger.log_hyperparams(self.sesemi_config, {"hp_metric": 0})
 
@@ -235,8 +212,6 @@
             if self.ema is not None:
                 self.ema_validation_average_loss.reset()
 
-=======
->>>>>>> 10ecaa3f
     def configure_optimizers(
         self,
     ) -> Union[Tuple[torch.optim.Optimizer, Dict[str, Any]], torch.optim.Optimizer]:
@@ -268,7 +243,6 @@
         step_outputs = {}
         if self.head is not None:
             if "supervised" in batch:
-<<<<<<< HEAD
                 images, targets = batch["supervised"][:2]
 
                 features = self.backbone(images)
@@ -312,46 +286,6 @@
                 step=self.global_step,
                 logger_wrapper=self.logger_wrapper,
             ).asdict()
-=======
-                inputs_t, targets_t = batch["supervised"][:2]
-
-                self.logger_wrapper.log_images(
-                    "supervised/images", inputs_t, step=self.global_step
-                )
-
-                features_t = self.backbone(inputs_t)
-                shared_features["supervised_backbone"] = features_t
-
-                outputs_t = self.head(features_t)
-                shared_features["supervised_head"] = outputs_t
-                shared_features["supervised_probabilities"] = F.softmax(
-                    outputs_t, dim=-1
-                )
-
-                if self.ema is not None:
-                    features_ema = self.backbone_ema(inputs_t)
-                    shared_features["supervised_backbone_ema"] = features_ema
-
-                    outputs_ema = self.head(features_t)
-                    shared_features["supervised_head_ema"] = outputs_ema
-                    shared_features["supervised_probabilities_ema"] = F.softmax(
-                        outputs_ema, dim=-1
-                    )
-
-                    step_outputs["probabilities_ema"] = shared_features[
-                        "supervised_probabilities_ema"
-                    ]
-
-                step_outputs["probabilities"] = shared_features[
-                    "supervised_probabilities"
-                ]
-
-                step_outputs["targets"] = targets_t
-
-        loss = None
-        if self.head is not None and self.loss is not None and "supervised" in batch:
-            loss = self.loss(shared_features["supervised_head"], targets_t)
->>>>>>> 10ecaa3f
 
         regularization_losses = {
             name: head(
@@ -361,11 +295,7 @@
                 features=shared_features,
                 step=self.global_step,
                 logger_wrapper=self.logger_wrapper,
-<<<<<<< HEAD
             ).asdict()
-=======
-            )
->>>>>>> 10ecaa3f
             for name, head in self.regularization_loss_heads.items()
         }
 
@@ -437,15 +367,10 @@
     def training_step_end(self, outputs: Dict[str, Tensor]) -> Tensor:
         losses = []
         if "loss" in outputs:
-<<<<<<< HEAD
             supservised_loss: LossOutputs = outputs["loss"]
             _, weighted_loss, _ = self._compute_weighted_training_loss(
                 losses=supservised_loss["losses"],
                 weights=supservised_loss["weights"],
-=======
-            _, weighted_loss, _ = self._compute_weighted_training_loss(
-                loss=outputs["loss"],
->>>>>>> 10ecaa3f
                 reduction=self.loss_reduction_method,
                 scheduler=self.loss_scheduler,
                 scale_factor=self.classifier_hparams.model.loss.scale_factor,
@@ -479,7 +404,6 @@
 
         self._log_learning_rates()
 
-<<<<<<< HEAD
         return loss
 
     def on_train_batch_end(
@@ -502,27 +426,6 @@
                     copy_non_floating_point=self.ema.copy_non_floating_point,
                 )
 
-=======
-        if self.ema is not None:
-            ema_update(
-                self.backbone_ema,
-                self.backbone,
-                self.ema.decay,
-                method=self.ema.method,
-                copy_non_floating_point=self.ema.copy_non_floating_point,
-            )
-            if self.head_ema is not None:
-                ema_update(
-                    self.head_ema,
-                    self.head,
-                    self.ema.decay,
-                    method=self.ema.method,
-                    copy_non_floating_point=self.ema.copy_non_floating_point,
-                )
-
-        return loss
-
->>>>>>> 10ecaa3f
     def training_epoch_end(self, outputs: List[Tensor]) -> None:
         if self.training_accuracy.mode is not None:
             self.log(
@@ -576,11 +479,7 @@
         self,
         outputs: Tuple[
             torch.Tensor,
-<<<<<<< HEAD
-            Optional[ClassifierValidationOutputs],
-=======
             ClassifierValidationOutputs,
->>>>>>> 10ecaa3f
             Optional[ClassifierValidationOutputs],
         ],
     ) -> Tuple[np.ndarray, Optional[np.ndarray], np.ndarray]:
@@ -708,11 +607,7 @@
         # counts for each class
         one_hot_label = torch.zeros(
             val_features_tensor.size(0) * 200,
-<<<<<<< HEAD
             self.classifier_hparams.num_classes,
-=======
-            self.hparams.num_classes,
->>>>>>> 10ecaa3f
             device=sim_labels.device,
         )
         # [B*K, C]
@@ -722,11 +617,7 @@
         # weighted score ---> [B, C]
         pred_scores = torch.sum(
             one_hot_label.view(
-<<<<<<< HEAD
                 val_features_tensor.size(0), -1, self.classifier_hparams.num_classes
-=======
-                val_features_tensor.size(0), -1, self.hparams.num_classes
->>>>>>> 10ecaa3f
             )
             * sim_weight.unsqueeze(dim=-1),
             dim=1,
@@ -786,15 +677,9 @@
                         None,
                         prefix="ema/val",
                     )
-<<<<<<< HEAD
 
                 hp_metric = ema_top1 if ema_top1 is not None else top1
 
-=======
-
-                hp_metric = ema_top1 if ema_top1 is not None else top1
-
->>>>>>> 10ecaa3f
             knn_evaluation_features = self._compute_knn_evaluation_features()
             if knn_evaluation_features is not None:
                 train_features, train_targets = knn_evaluation_features
