--- conflicted
+++ resolved
@@ -479,11 +479,7 @@
         self,
         outputs: Tuple[
             torch.Tensor,
-<<<<<<< HEAD
-            Optional[ClassifierValidationOutputs],
-=======
             ClassifierValidationOutputs,
->>>>>>> 6148fa80
             Optional[ClassifierValidationOutputs],
         ],
     ) -> Tuple[np.ndarray, Optional[np.ndarray], np.ndarray]:
