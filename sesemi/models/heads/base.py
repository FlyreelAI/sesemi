--- conflicted
+++ resolved
@@ -35,11 +35,7 @@
         self.out_features = out_features
         self.lin = nn.Linear(in_features, out_features)
         if freeze:
-<<<<<<< HEAD
             freeze_module(self)
-=======
-            self.freeze()
->>>>>>> d84f9213
 
     def forward(self, inputs: Tensor) -> Tensor:
         return self.lin(inputs)