#
# Copyright 2021, Flyreel. All Rights Reserved.
# =============================================#
"""Loss heads."""
import torch
import torch.nn as nn
import torch.nn.functional as F

from torch import Tensor
from typing import Dict, Any, Optional
from pytorch_lightning.loggers.base import LightningLoggerBase

from ..backbones.base import Backbone
from ..heads.base import Head
from ...losses import (
    softmax_mse_loss,
    kl_div_loss,
)


class LossHead(nn.Module):
    """The interface for loss heads.

    Attributes:
        logger: An optional PyTorch Lightning logger.
    """

    def __init__(
        self,
        logger: Optional[LightningLoggerBase] = None,
    ):
        """Initializes the loss head.

        Args:
            logger: An optional PyTorch Lightning logger.
        """
        super().__init__()
        self.logger = logger

    def build(self, backbones: Dict[str, Backbone], heads: Dict[str, Head], **kwargs):
        """Builds the loss head.

        Args:
            backbones: A dictionary of shared backbones. During the build, new backbones can be
                added. As this is actually an `nn.ModuleDict` which tracks the parameters,
                these new backbones should not be saved to the loss head object to avoid
                double-tracking.
            heads: A dictionary of shared heads similar to the backbones
        """

    def forward(
        self,
        data: Dict[str, Any],
        backbones: Dict[str, Backbone],
        heads: Dict[str, Head],
        features: Dict[str, Any],
        step: int,
        **kwargs,
    ) -> Tensor:
        """Computes the loss.

        Args:
            data: A dictionary of data batches.
            backbones: A dictionary of shared backbones. This should not be altered.
            heads: A dictionary of shared heads. This should not be altered.
            features: A dictionary of shared features. Additional tensors can be added to this.
            step: The training step number.
            **kwargs: Placeholder for other arguments that may be added.
        """
        raise NotImplementedError()


class RotationPredictionLossHead(LossHead):
    """The rotation prediction loss head.
    https://arxiv.org/abs/1803.07728
    """

    def __init__(
        self,
        input_data: str,
        input_backbone: str = "backbone",
        num_pretext_classes: int = 4,
        logger: Optional[LightningLoggerBase] = None,
    ):
        """Initializes the loss head.

        Args:
            input_data: The key used to get the rotation prediction input data.
            input_backbone: The key used to get the backbone for feature extraction.
            num_pretext_classes: Number of pretext labels.
            logger: An optional PyTorch Lightning logger.
        """
        super().__init__(logger)
        self.input_data = input_data
        self.input_backbone = input_backbone
        self.num_pretext_classes = num_pretext_classes

    def build(self, backbones: Dict[str, Backbone], heads: Dict[str, Head], **kwargs):
        self.fc_unsupervised = nn.Linear(
            backbones[self.input_backbone].out_features, self.num_pretext_classes
        )

    def forward(
        self,
        data: Dict[str, Any],
        backbones: Dict[str, Backbone],
        heads: Dict[str, Head],
        features: Dict[str, Any],
        step: int,
        **kwargs,
    ) -> Tensor:
        inputs, targets = data[self.input_data]
        feats = backbones[self.input_backbone](inputs)
        logits = self.fc_unsupervised(feats)
        loss_u = F.cross_entropy(logits, targets, reduction="none")
        return loss_u


class JigsawPredictionLossHead(RotationPredictionLossHead):
    """The jigsaw prediction loss head. Idea and implementation are adapted from
    https://arxiv.org/abs/1903.06864
    """

    def __init__(
        self,
        input_data: str,
        input_backbone: str = "backbone",
        num_pretext_classes: int = 6,
        logger: Optional[LightningLoggerBase] = None,
    ):
        super(JigsawPredictionLossHead, self).__init__(input_data, num_pretext_classes=num_pretext_classes)


class EntropyMinimizationLossHead(LossHead):
    """The entropy minimization loss head.
    https://papers.nips.cc/paper/2004/file/96f2b50b5d3613adf9c27049b2a888c7-Paper.pdf
    """

    def __init__(
        self,
        input_data: str,
        input_backbone: str = "backbone",
        predict_head: str = "supervised",
        logger: Optional[LightningLoggerBase] = None,
    ):
        """Initializes the loss head.

        Args:
            input_data: The key used to get the unlabeled input data.
            input_backbone: The key used to get the backbone for feature extraction.
            predict_head: The prediction module used to compute output logits.
            logger: An optional PyTorch Lightning logger.
        """
        super().__init__(logger)
        self.input_data = input_data
        self.input_backbone = input_backbone
        self.predict_head = predict_head

    def forward(
        self,
        data: Dict[str, Any],
        backbones: Dict[str, Backbone],
        heads: Dict[str, Head],
        features: Dict[str, Any],
        step: int,
        **kwargs,
    ) -> Tensor:
        inputs, _ = data[self.input_data]
        feats = backbones[self.input_backbone](inputs)
        logits = heads[self.predict_head](feats)
        loss_u = -F.softmax(logits, dim=-1) * F.log_softmax(logits, dim=-1)
        return loss_u


class ConsistencyLossHead(EntropyMinimizationLossHead):
    """The consistency loss head following the Pi Model.
    https://arxiv.org/abs/1610.02242
    """

    def __init__(
        self,
        input_data: str,
        input_backbone: str = "backbone",
        predict_head: str = "supervised",
        loss_fn: str = "mse",
        logger: Optional[LightningLoggerBase] = None,
    ):
        """
        Args:
            input_data: The key used to get the unlabeled input data,
                which in this case returns two views of the same image.
            input_backbone: The key used to get the backbone for feature extraction.
            predict_head: The prediction module used to compute output logits.
            loss_fn: The loss function to compute the consistency between two views.
            logger: An optional PyTorch Lightning logger.
        """
        super(ConsistencyLossHead, self).__init__(input_data)
        if loss_fn == "mse":
            self.loss_fn = softmax_mse_loss
        elif loss_fn == "kl_div":
            self.loss_fn = kl_div_loss
        else:
            raise ValueError(
                loss_fn,
                "is not a supported consistency loss function. "
                "Choose between `mse` or `kl_div`. Default `mse`.",
            )

    def forward(
        self,
        data: Dict[str, Any],
        backbones: Dict[str, Backbone],
        heads: Dict[str, Head],
        features: Dict[str, Any],
        step: int,
        **kwargs,
    ) -> Tensor:
        (view1, view2), _ = data[self.input_data]
        feats1 = backbones[self.input_backbone](view1)
        feats2 = backbones[self.input_backbone](view2)
        logits1 = heads[self.predict_head](feats1)
        logits2 = heads[self.predict_head](feats2)
        loss_u = self.loss_fn(logits1, logits2)
        return loss_u


class EMAConsistencyLossHead(ConsistencyLossHead):
    """The EMA consistency loss head following Mean Teacher.
    https://arxiv.org/abs/1703.01780
    """

    def __init__(
        self,
        input_data: str,
        student_backbone: str = "backbone",
        teacher_backbone: str = "backbone_ema",
        student_head: str = "supervised",
        teacher_head: str = "supervised_ema",
        loss_fn: str = "mse",
        logger: Optional[LightningLoggerBase] = None,
    ):
        """
        Args:
            input_data: The key used to get the unlabeled input data,
                which in this case returns two views of the same image.
            student_backbone: The student backbone for feature extraction.
            teacher_backbone: The teacher backbone for feature extraction.
            student_head: The student module used to compute output logits.
            teacher_head: The teacher module used to compute output logits.
            loss_fn: The loss function to compute the consistency between two views.
            logger: An optional PyTorch Lightning logger.
        """
<<<<<<< HEAD
        super().__init__(input_data, input_backbone, predict_head, loss_fn, logger)
=======
        super(EMAConsistencyLossHead, self).__init__(input_data, loss_fn=loss_fn)
        self.student_backbone = student_backbone
        self.teacher_backbone = teacher_backbone
        self.student_head = student_head
        self.teacher_head = teacher_head
>>>>>>> 5a4508f3

    def forward(
        self,
        data: Dict[str, Any],
        backbones: Dict[str, Backbone],
        heads: Dict[str, Head],
        features: Dict[str, Any],
        step: int,
        **kwargs,
    ) -> Tensor:
        (view1, view2), _ = data[self.input_data]
<<<<<<< HEAD
        feats = backbones["backbone"](view1)
        feats_ema = backbones["backbone_ema"](view2)
        logits = heads["supervised"](feats)
        logits_ema = heads["supervised_ema"](feats_ema)
        loss_u = self.loss_fn(logits, logits_ema)
        return loss_u


class FixMatchLossHead(LossHead):
    """The FixMatch loss head.

    @article{Sohn2020FixMatchSS,
        title={FixMatch: Simplifying Semi-Supervised Learning with Consistency and Confidence},
        author={Kihyuk Sohn and David Berthelot and Chun-Liang Li and Zizhao Zhang and Nicholas Carlini and Ekin Dogus Cubuk and Alexey Kurakin and Han Zhang and Colin Raffel},
        journal={ArXiv},
        year={2020},
        volume={abs/2001.07685}
    }
    """

    def __init__(
        self,
        data: str,
        student_backbone: str = "backbone",
        teacher_backbone: Optional[str] = None,
        student_head: str = "supervised",
        teacher_head: Optional[str] = None,
        threshold: float = 0.5,
        logger: Optional[LightningLoggerBase] = None,
    ):
        """Initializes the loss head.

        Args:
            data: The data key.
            student_backbone: The student's backbone key.
            teacher_backbone: The teacher's backbone key. Defaults to the student's.
            student_head: The student's head key.
            teacher_head: The teacher's head key. Defaults to the student's.
            threshold: The threshold used to filter low confidence predictions
                made by the teacher.
            logger: An optional PyTorch Lightning logger.
        """
        super().__init__(logger)
        self.data = data
        self.student_backbone = student_backbone
        self.teacher_backbone = teacher_backbone or student_backbone
        self.student_head = student_head
        self.teacher_head = teacher_head or student_head
        self.threshold = threshold

    def forward(
        self,
        data: Dict[str, Any],
        backbones: Dict[str, Backbone],
        heads: Dict[str, Head],
        features: Dict[str, Any],
        step: int,
        **kwargs,
    ) -> Tensor:
        weakly_augmented, strongly_augmented = data[self.data]
        student_backbone = backbones[self.student_backbone]
        student_head = heads[self.student_head]
        teacher_backbone = backbones[self.teacher_backbone]
        teacher_head = heads[self.teacher_head]

        weakly_augmented_features = teacher_backbone(weakly_augmented)
        strongly_augmented_features = student_backbone(strongly_augmented)

        weakly_augmented_logits = teacher_head(weakly_augmented_features).detach()
        strongly_augmented_logits = student_head(strongly_augmented_features)

        weakly_augmented_probs = torch.softmax(weakly_augmented_logits, dim=-1)
        weakly_augmented_labels = torch.argmax(weakly_augmented_probs, dim=-1).to(
            torch.long
        )

        loss_weight = (weakly_augmented_probs.max(dim=-1)[0] >= self.threshold).to(
            torch.float32
        )

        loss = (
            F.cross_entropy(
                strongly_augmented_logits,
                weakly_augmented_labels,
                reduction="none",
            )
            * loss_weight
        )

        total_loss_weight = torch.sum(loss_weight)
        total_loss = torch.sum(loss)

        loss = total_loss / (total_loss_weight + 1e-8)
        return loss
=======
        student_feats = backbones[self.student_backbone](view1)
        teacher_feats = backbones[self.teacher_backbone](view2)
        student_logits = heads[self.student_head](student_feats)
        teacher_logits = heads[self.teacher_head](teacher_feats)
        loss_u = self.loss_fn(student_logits, teacher_logits)
        return loss_u
>>>>>>> 5a4508f3
<|MERGE_RESOLUTION|>--- conflicted
+++ resolved
@@ -128,7 +128,9 @@
         num_pretext_classes: int = 6,
         logger: Optional[LightningLoggerBase] = None,
     ):
-        super(JigsawPredictionLossHead, self).__init__(input_data, num_pretext_classes=num_pretext_classes)
+        super(JigsawPredictionLossHead, self).__init__(
+            input_data, num_pretext_classes=num_pretext_classes
+        )
 
 
 class EntropyMinimizationLossHead(LossHead):
@@ -250,15 +252,11 @@
             loss_fn: The loss function to compute the consistency between two views.
             logger: An optional PyTorch Lightning logger.
         """
-<<<<<<< HEAD
-        super().__init__(input_data, input_backbone, predict_head, loss_fn, logger)
-=======
         super(EMAConsistencyLossHead, self).__init__(input_data, loss_fn=loss_fn)
         self.student_backbone = student_backbone
         self.teacher_backbone = teacher_backbone
         self.student_head = student_head
         self.teacher_head = teacher_head
->>>>>>> 5a4508f3
 
     def forward(
         self,
@@ -270,12 +268,11 @@
         **kwargs,
     ) -> Tensor:
         (view1, view2), _ = data[self.input_data]
-<<<<<<< HEAD
-        feats = backbones["backbone"](view1)
-        feats_ema = backbones["backbone_ema"](view2)
-        logits = heads["supervised"](feats)
-        logits_ema = heads["supervised_ema"](feats_ema)
-        loss_u = self.loss_fn(logits, logits_ema)
+        student_feats = backbones[self.student_backbone](view1)
+        teacher_feats = backbones[self.teacher_backbone](view2)
+        student_logits = heads[self.student_head](student_feats)
+        teacher_logits = heads[self.teacher_head](teacher_feats)
+        loss_u = self.loss_fn(student_logits, teacher_logits)
         return loss_u
 
 
@@ -364,12 +361,4 @@
         total_loss = torch.sum(loss)
 
         loss = total_loss / (total_loss_weight + 1e-8)
-        return loss
-=======
-        student_feats = backbones[self.student_backbone](view1)
-        teacher_feats = backbones[self.teacher_backbone](view2)
-        student_logits = heads[self.student_head](student_feats)
-        teacher_logits = heads[self.teacher_head](teacher_feats)
-        loss_u = self.loss_fn(student_logits, teacher_logits)
-        return loss_u
->>>>>>> 5a4508f3
+        return loss