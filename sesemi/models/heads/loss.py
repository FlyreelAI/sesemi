#
# Copyright 2021, Flyreel. All Rights Reserved.
# =============================================#
"""Loss heads."""
import torch
import torch.nn as nn
import torch.nn.functional as F

from torch import Tensor
from typing import Dict, Any, Optional
from pytorch_lightning.loggers.base import LightningLoggerBase

from ..backbones.base import Backbone
from ..heads.base import Head
from ...losses import (
    softmax_mse_loss,
    kl_div_loss,
)


class LossHead(nn.Module):
    """The interface for loss heads.

    Attributes:
        logger: An optional PyTorch Lightning logger.
    """

    def __init__(
        self,
        logger: Optional[LightningLoggerBase] = None,
    ):
        """Initializes the loss head.

        Args:
            logger: An optional PyTorch Lightning logger.
        """
        super().__init__()
        self.logger = logger

    def build(self, backbones: Dict[str, Backbone], heads: Dict[str, Head], **kwargs):
        """Builds the loss head.

        Args:
            backbones: A dictionary of shared backbones. During the build, new backbones can be
                added. As this is actually an `nn.ModuleDict` which tracks the parameters,
                these new backbones should not be saved to the loss head object to avoid
                double-tracking.
            heads: A dictionary of shared heads similar to the backbones
        """

    def forward(
        self,
        data: Dict[str, Any],
        backbones: Dict[str, Backbone],
        heads: Dict[str, Head],
        features: Dict[str, Any],
        step: int,
        **kwargs,
    ) -> Tensor:
        """Computes the loss.

        Args:
            data: A dictionary of data batches.
            backbones: A dictionary of shared backbones. This should not be altered.
            heads: A dictionary of shared heads. This should not be altered.
            features: A dictionary of shared features. Additional tensors can be added to this.
            step: The training step number.
            **kwargs: Placeholder for other arguments that may be added.
        """
        raise NotImplementedError()


class RotationPredictionLossHead(LossHead):
    """The rotation prediction loss head.
    https://arxiv.org/abs/1803.07728
    """

    def __init__(
        self,
        input_data: str,
        input_backbone: str = "backbone",
        num_pretext_classes: int = 4,
        logger: Optional[LightningLoggerBase] = None,
    ):
        """Initializes the loss head.

        Args:
            input_data: The key used to get the rotation prediction input data.
            input_backbone: The key used to get the backbone for feature extraction.
            num_pretext_classes: Number of pretext labels.
            logger: An optional PyTorch Lightning logger.
        """
        super().__init__(logger)
        self.input_data = input_data
        self.input_backbone = input_backbone
        self.num_pretext_classes = num_pretext_classes

    def build(self, backbones: Dict[str, Backbone], heads: Dict[str, Head], **kwargs):
        self.fc_unsupervised = nn.Linear(
            backbones[self.input_backbone].out_features, self.num_pretext_classes
        )

    def forward(
        self,
        data: Dict[str, Any],
        backbones: Dict[str, Backbone],
        heads: Dict[str, Head],
        features: Dict[str, Any],
        step: int,
        **kwargs,
    ) -> Tensor:
        inputs, targets = data[self.input_data]
        feats = backbones[self.input_backbone](inputs)
        logits = self.fc_unsupervised(feats)
        loss_u = F.cross_entropy(logits, targets, reduction="none")
        return loss_u


class JigsawPredictionLossHead(RotationPredictionLossHead):
    """The jigsaw prediction loss head. Idea and implementation are adapted from
    https://arxiv.org/abs/1903.06864
    """

    def __init__(
        self,
        input_data: str,
        input_backbone: str = "backbone",
        num_pretext_classes: int = 6,
        logger: Optional[LightningLoggerBase] = None,
    ):
        super().__init__(input_data, input_backbone, num_pretext_classes, logger)


class EntropyMinimizationLossHead(LossHead):
    """The entropy minimization loss head.
    https://papers.nips.cc/paper/2004/file/96f2b50b5d3613adf9c27049b2a888c7-Paper.pdf
    """

    def __init__(
        self,
        input_data: str,
        input_backbone: str = "backbone",
        predict_head: str = "supervised",
        logger: Optional[LightningLoggerBase] = None,
    ):
        """Initializes the loss head.

        Args:
            input_data: The key used to get the unlabeled input data.
            input_backbone: The key used to get the backbone for feature extraction.
            predict_fn: The prediction function used to compute loss statistics.
            logger: An optional PyTorch Lightning logger.
        """
        super().__init__(logger)
        self.input_data = input_data
        self.input_backbone = input_backbone
        self.predict_head = predict_head

    def forward(
        self,
        data: Dict[str, Any],
        backbones: Dict[str, Backbone],
        heads: Dict[str, Head],
        features: Dict[str, Any],
        step: int,
        **kwargs,
    ) -> Tensor:
        inputs, _ = data[self.input_data]
        feats = backbones[self.input_backbone](inputs)
        logits = heads[self.predict_head](feats)
        loss_u = -F.softmax(logits, dim=-1) * F.log_softmax(logits, dim=-1)
        return loss_u


class ConsistencyLossHead(EntropyMinimizationLossHead):
    """The consistency loss head following the Pi Model.
    https://arxiv.org/abs/1610.02242
    """

    def __init__(
        self,
        input_data: str,
        input_backbone: str = "backbone",
        predict_head: str = "supervised",
        loss_fn: str = "mse",
        logger: Optional[LightningLoggerBase] = None,
    ):
        """
        Args:
            input_data: The key used to get the unlabeled input data,
                which in this case returns two views of the same image.
            input_backbone: The key used to get the backbone for feature extraction.
            predict_head: The prediction module used to compute output logits.
            loss_fn: The loss function to compute the consistency between two views.
            logger: An optional PyTorch Lightning logger.
        """
        super().__init__(input_data, input_backbone, predict_head, logger)
        if loss_fn == "mse":
            self.loss_fn = softmax_mse_loss
        elif loss_fn == "kl_div":
            self.loss_fn = kl_div_loss
        else:
            raise ValueError(
                loss_fn,
                "is not a supported consistency loss function. "
                "Choose between `mse` or `kl_div`. Default `mse`.",
            )

    def forward(
        self,
        data: Dict[str, Any],
        backbones: Dict[str, Backbone],
        heads: Dict[str, Head],
        features: Dict[str, Any],
        step: int,
        **kwargs,
    ) -> Tensor:
        (view1, view2), _ = data[self.input_data]
        feats1 = backbones[self.input_backbone](view1)
        feats2 = backbones[self.input_backbone](view2)
        logits1 = heads[self.predict_head](feats1)
        logits2 = heads[self.predict_head](feats2)
        loss_u = self.loss_fn(logits1, logits2)
        return loss_u


class EMAConsistencyLossHead(ConsistencyLossHead):
    """The EMA consistency loss head following Mean Teacher.
    https://arxiv.org/abs/1703.01780
    """

    def __init__(
        self,
        input_data: str,
        input_backbone: str = "backbone",
        predict_head: str = "supervised",
        loss_fn: str = "mse",
        logger: Optional[LightningLoggerBase] = None,
    ):
        """
        Args:
            input_data: The key used to get the unlabeled input data,
                which in this case returns two views of the same image.
            input_backbone: The key used to get the backbone for feature extraction.
            predict_head: The prediction module used to compute output logits.
            loss_fn: The loss function to compute the consistency between two views.
            ema_decay: The exponential moving average decay hyperparameter.
            logger: An optional PyTorch Lightning logger.
        """
        super().__init__(input_data, input_backbone, predict_head, loss_fn, logger)
<<<<<<< HEAD
        assert (
            0.0 <= ema_decay <= 1.0
        ), "`ema_decay` value should be between [0, 1]. Default 0.999."
=======
>>>>>>> f1fe14d6

    def forward(
        self,
        data: Dict[str, Any],
        backbones: Dict[str, Backbone],
        heads: Dict[str, Head],
        features: Dict[str, Any],
        step: int,
        **kwargs,
    ) -> Tensor:
        (view1, view2), _ = data[self.input_data]
        feats = backbones["backbone"](view1)
        feats_ema = backbones["backbone_ema"](view2)
        logits = heads["supervised"](feats)
        logits_ema = heads["supervised_ema"](feats_ema)
        loss_u = self.loss_fn(logits, logits_ema)
<<<<<<< HEAD
        return loss_u


class FixMatchLossHead(LossHead):
    """The entropy minimization loss head.
    https://papers.nips.cc/paper/2004/file/96f2b50b5d3613adf9c27049b2a888c7-Paper.pdf
    """

    def __init__(
        self,
        data: str,
        student_backbone: str = "backbone",
        teacher_backbone: Optional[str] = None,
        student_head: str = "supervised",
        teacher_head: Optional[str] = None,
        threshold: float = 0.5,
        temperature: float = 0.5,
        logger: Optional[LightningLoggerBase] = None,
    ):
        """Initializes the loss head.

        Args:
            data: The data key.
            backbone: The backbone key.
            logger: An optional PyTorch Lightning logger.
        """
        super().__init__(logger)
        self.data = data
        self.student_backbone = student_backbone
        self.teacher_backbone = teacher_backbone or student_backbone
        self.student_head = student_head
        self.teacher_head = teacher_head or student_head
        self.threshold = threshold
        self.temperature = temperature

    def forward(
        self,
        data: Dict[str, Any],
        backbones: Dict[str, Backbone],
        heads: Dict[str, Head],
        features: Dict[str, Any],
        step: int,
        **kwargs,
    ) -> Tensor:
        weakly_augmented, strongly_augmented = data[self.data]
        student_backbone = backbones[self.student_backbone]
        student_head = heads[self.student_head]
        teacher_backbone = backbones[self.teacher_backbone]
        teacher_head = heads[self.teacher_head]

        weakly_augmented_features = teacher_backbone(weakly_augmented)
        strongly_augmented_features = student_backbone(strongly_augmented)

        weakly_augmented_logits = teacher_head(weakly_augmented_features)
        strongly_augmented_logits = student_head(strongly_augmented_features)

        weakly_augmented_probs = torch.softmax(weakly_augmented_logits, dim=-1)
        weakly_augmented_labels = torch.argmax(weakly_augmented_probs, dim=-1).to(
            torch.long
        )

        loss_weight = (weakly_augmented_probs.max(dim=-1)[0] >= self.threshold).to(
            torch.float32
        )

        loss = (
            F.cross_entropy(
                strongly_augmented_logits / self.temperature,
                weakly_augmented_labels,
                reduction="none",
            )
            * loss_weight
        )

        total_loss_weight = torch.sum(loss_weight)
        total_loss = torch.sum(loss)

        loss = total_loss / (total_loss_weight + 1e-8)
        return loss
=======
        return loss_u
>>>>>>> f1fe14d6
<|MERGE_RESOLUTION|>--- conflicted
+++ resolved
@@ -248,12 +248,6 @@
             logger: An optional PyTorch Lightning logger.
         """
         super().__init__(input_data, input_backbone, predict_head, loss_fn, logger)
-<<<<<<< HEAD
-        assert (
-            0.0 <= ema_decay <= 1.0
-        ), "`ema_decay` value should be between [0, 1]. Default 0.999."
-=======
->>>>>>> f1fe14d6
 
     def forward(
         self,
@@ -270,7 +264,6 @@
         logits = heads["supervised"](feats)
         logits_ema = heads["supervised_ema"](feats_ema)
         loss_u = self.loss_fn(logits, logits_ema)
-<<<<<<< HEAD
         return loss_u
 
 
@@ -349,7 +342,4 @@
         total_loss = torch.sum(loss)
 
         loss = total_loss / (total_loss_weight + 1e-8)
-        return loss
-=======
-        return loss_u
->>>>>>> f1fe14d6
+        return loss