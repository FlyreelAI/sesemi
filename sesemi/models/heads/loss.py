--- conflicted
+++ resolved
@@ -129,7 +129,7 @@
     Idea and implementation are adapted from
     https://arxiv.org/abs/1903.06864
     """
-    
+
     def __init__(
         self,
         input_data: str,
@@ -153,11 +153,7 @@
         self,
         input_data: str,
         input_backbone: str = "backbone",
-<<<<<<< HEAD
-        predict_fn="supervised",
-=======
         predict_fn: str = "supervised",
->>>>>>> 8e05e315
         logger: Optional[LightningLoggerBase] = None,
     ):
         """Initializes the loss head.
