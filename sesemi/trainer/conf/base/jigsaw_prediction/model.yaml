# @package _global_
learner:
  hparams:
    model:
      regularization_loss_heads:
        jigsaw_prediction:
          head:
            _target_: sesemi.models.heads.loss.JigsawPredictionLossHead
<<<<<<< HEAD
            data: unsupervised
            backbone: supervised_backbone
=======
            input_data: unsupervised
            input_backbone: supervised_backbone
>>>>>>> d84f9213
<|MERGE_RESOLUTION|>--- conflicted
+++ resolved
@@ -6,10 +6,5 @@
         jigsaw_prediction:
           head:
             _target_: sesemi.models.heads.loss.JigsawPredictionLossHead
-<<<<<<< HEAD
             data: unsupervised
-            backbone: supervised_backbone
-=======
-            input_data: unsupervised
-            input_backbone: supervised_backbone
->>>>>>> d84f9213
+            backbone: supervised_backbone