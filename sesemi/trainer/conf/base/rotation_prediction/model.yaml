# @package _global_
learner:
  hparams:
    model:
      regularization_loss_heads:
        rotation_prediction:
          head:
            _target_: sesemi.models.heads.loss.RotationPredictionLossHead
<<<<<<< HEAD
            data: rotation_prediction
            backbone: supervised_backbone
=======
            input_data: rotation_prediction
            input_backbone: supervised_backbone
>>>>>>> d84f9213
<|MERGE_RESOLUTION|>--- conflicted
+++ resolved
@@ -6,10 +6,5 @@
         rotation_prediction:
           head:
             _target_: sesemi.models.heads.loss.RotationPredictionLossHead
-<<<<<<< HEAD
             data: rotation_prediction
-            backbone: supervised_backbone
-=======
-            input_data: rotation_prediction
-            input_backbone: supervised_backbone
->>>>>>> d84f9213
+            backbone: supervised_backbone