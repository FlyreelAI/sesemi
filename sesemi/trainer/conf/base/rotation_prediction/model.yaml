# @package _global_
learner:
  hparams:
    model:
      regularization_loss_heads:
        rotation_prediction:
          head:
<<<<<<< HEAD
            _target_: sesemi.models.loss_heads.RotationPredictionLossHead
=======
            _target_: sesemi.models.heads.loss.RotationPredictionLossHead
>>>>>>> 17119b70
            data: rotation_prediction
            backbone: supervised_backbone<|MERGE_RESOLUTION|>--- conflicted
+++ resolved
@@ -5,10 +5,6 @@
       regularization_loss_heads:
         rotation_prediction:
           head:
-<<<<<<< HEAD
             _target_: sesemi.models.loss_heads.RotationPredictionLossHead
-=======
-            _target_: sesemi.models.heads.loss.RotationPredictionLossHead
->>>>>>> 17119b70
             data: rotation_prediction
             backbone: supervised_backbone