# @package _global_
##
## Copyright 2021, Flyreel. All Rights Reserved.
##
## Licensed under the Apache License, Version 2.0 (the "License");
## you may not use this file except in compliance with the License.
## You may obtain a copy of the License at
##
##     http://www.apache.org/licenses/LICENSE-2.0
##
## Unless required by applicable law or agreed to in writing, software
## distributed under the License is distributed on an "AS IS" BASIS,
## WITHOUT WARRANTIES OR CONDITIONS OF ANY KIND, either express or implied.
## See the License for the specific language governing permissions and
## limitations under the License.
## ========================================================================##
defaults:
<<<<<<< HEAD
  - /base/supervised/model
  - /base/supervised/data/imagewoof
  - /base/entropy_minimization/model
  - /base/entropy_minimization/data/imagenet
=======
  - /base/supervised
  - /base/data/imagewoof
  - /base/model/entropy_minimization
>>>>>>> 74a37243
run:
  seed: 42
  gpus: 2
  batch_size_per_gpu: 16
  num_epochs: 100
<<<<<<< HEAD
  id: imagewoof_entmin
=======
  id: imagewoof_entmin
>>>>>>> 74a37243
<|MERGE_RESOLUTION|>--- conflicted
+++ resolved
@@ -15,23 +15,13 @@
 ## limitations under the License.
 ## ========================================================================##
 defaults:
-<<<<<<< HEAD
   - /base/supervised/model
   - /base/supervised/data/imagewoof
   - /base/entropy_minimization/model
   - /base/entropy_minimization/data/imagenet
-=======
-  - /base/supervised
-  - /base/data/imagewoof
-  - /base/model/entropy_minimization
->>>>>>> 74a37243
 run:
   seed: 42
   gpus: 2
   batch_size_per_gpu: 16
   num_epochs: 100
-<<<<<<< HEAD
-  id: imagewoof_entmin
-=======
-  id: imagewoof_entmin
->>>>>>> 74a37243
+  id: imagewoof_entmin