--- conflicted
+++ resolved
@@ -4,25 +4,20 @@
 """Image transforms."""
 import os
 import numpy as np
-<<<<<<< HEAD
-from PIL import ImageFilter, Image
+
+from PIL import ImageFilter
 from typing import Any, Callable, List, Optional, Tuple, Union
-=======
 
 from torch import Tensor
 from PIL import ImageFilter
 from typing import Callable, Tuple
->>>>>>> 0d84f48d
 
 import torch
 import torchvision.transforms.functional as TF
 import torchvision.transforms as T
 
-<<<<<<< HEAD
 from omegaconf import ListConfig
-=======
 from torchvision import datasets, transforms
->>>>>>> 0d84f48d
 
 from .collation import RotationTransformer, JigsawTransformer
 from .utils import validate_paths
